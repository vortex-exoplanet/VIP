#! /usr/bin/env python
"""
Module containing functions for cubes frame registration.

.. [GUI08]
   | Guizar-Sicairos et al. 2008
   | **Efficient subpixel image registration algorithms**
   | *Optics Letters, Volume 33, Issue 2, p. 156*
   | `https://ui.adsabs.harvard.edu/abs/2008OptL...33..156G
     <https://ui.adsabs.harvard.edu/abs/2008OptL...33..156G>`_

.. [PUE15]
   | Pueyo et al. 2015
   | **Reconnaissance of the HR 8799 Exosolar System. II. Astrometry and Orbital
     Motion**
   | *The Astrophysical Journal, Volume 803, Issue 1, p. 31*
   | `https://arxiv.org/abs/1409.6388
     <https://arxiv.org/abs/1409.6388>`_

"""

__author__ = 'C. A. Gomez Gonzalez, V. Christiaens, G. Ruane, R. Farkas'
__all__ = ['frame_shift',
           'cube_shift',
           'frame_center_radon',
           'frame_center_satspots',
           'cube_recenter_satspots',
           'cube_recenter_radon',
           'cube_recenter_dft_upsampling',
           'cube_recenter_2dfit',
           'cube_recenter_via_speckles']

import warnings

import numpy as np

try:
    import cv2
    no_opencv = False
except ImportError:
    msg = "Opencv python bindings are missing."
    warnings.warn(msg, ImportWarning)
    no_opencv = True

from hciplot import plot_frames
from scipy.ndimage import fourier_shift
from scipy.ndimage import shift
from skimage.transform import radon
from skimage.registration import phase_cross_correlation
from multiprocessing import cpu_count
from matplotlib import pyplot as plt

from ..config import time_ini, timing, Progressbar
from ..config.utils_conf import vip_figsize, check_array
from ..config.utils_conf import pool_map, iterable
from ..stats import frame_basic_stats
from ..var import (get_square, frame_center, get_annulus_segments,
                   fit_2dmoffat, fit_2dgaussian, fit_2dairydisk,
                   fit_2d2gaussian, cube_filter_lowpass, cube_filter_highpass,
                   frame_filter_highpass, frame_filter_lowpass)
from .cosmetics import cube_crop_frames, frame_crop
from .subsampling import cube_collapse


def frame_shift(array, shift_y, shift_x, imlib='vip-fft',
                interpolation='lanczos4', border_mode='reflect'):
    """ Shifts a 2D array by shift_y, shift_x.

    Parameters
    ----------
    array : numpy ndarray
        Input 2d array.
    shift_y, shift_x: float
        Shifts in y and x directions.
    imlib : {'opencv', 'ndimage-fourier', 'ndimage-interp', 'vip-fft'}, str opt
        Library or method used for performing the image shift.
        'ndimage-fourier' or 'vip-fft': does a fourier shift operation and
        preserves better the pixel values - therefore the flux and photometry
        (wrapper of scipy.ndimage.fourier_shift). Interpolation-based shift
        ('opencv' and 'ndimage-interp') is faster but less accurate than the
        fourier shift. 'opencv' is recommended when speed is critical.
    interpolation : str, optional
        Only used in case of imlib is set to 'opencv' or 'ndimage-interp'
        (Scipy.ndimage), where the images are shifted via interpolation.
        For Scipy.ndimage the options are: 'nearneig', bilinear', 'biquadratic',
        'bicubic', 'biquartic' or 'biquintic'. The 'nearneig' interpolation is
        the fastest and the 'biquintic' the slowest. The 'nearneig' is the
        poorer option for interpolation of noisy astronomical images.
        For Opencv the options are: 'nearneig', 'bilinear', 'bicubic' or
        'lanczos4'. The 'nearneig' interpolation is the fastest and the
        'lanczos4' the slowest and accurate. 'lanczos4' is the default for
        Opencv and 'biquartic' for Scipy.ndimage.
    border_mode : {'reflect', 'nearest', 'constant', 'mirror', 'wrap'}
        For 'opencv' and 'ndimage-interp', points outside the boundaries of the
        input are filled according to the value of this parameter.
        With 'reflect', the input is extended by reflecting about the edge of
        the last pixel. With 'nearest', the input is extended by replicating the
        last pixel. With 'constant', the input is extended by filling all values
        beyond the edge with zeros. With 'mirror', the input is extended by
        reflecting about the center of the last pixel. With 'wrap', the input is
        extended by wrapping around to the opposite edge. Default is 'reflect'.
        Note: for 'ndimage-fourier' default is 'wrap' (impossible to change),
        while border_mode is 'constant' (zeros) for 'vip-fft'.

    Returns
    -------
    array_shifted : numpy ndarray
        Shifted 2d array.

    """
    check_array(array, dim=2)
    image = array.copy()

    if imlib == 'ndimage-fourier':
        # Warning: default border mode is 'wrap' (cannot be changed)
        shift_val = (shift_y, shift_x)
        array_shifted = fourier_shift(np.fft.fftn(image), shift_val)
        array_shifted = np.fft.ifftn(array_shifted)
        array_shifted = array_shifted.real

    elif imlib == 'vip-fft':
        ny_ori, nx_ori = image.shape

        # First pad to avoid 'wrapping' values at the edges
        npad = int(np.ceil(np.amax(np.abs([shift_y, shift_x]))))
        cy_ori, cx_ori = frame_center(array)
        new_y = int(ny_ori+2*npad)
        new_x = int(nx_ori+2*npad)
        new_image = np.zeros([new_y, new_x], dtype=array.dtype)
        cy, cx = frame_center(new_image)
        y0 = int(cy-cy_ori)
        y1 = int(cy+cy_ori)
        if new_y % 2:
            y1 += 1
        x0 = int(cx-cx_ori)
        x1 = int(cx+cx_ori)
        if new_x % 2:
            x1 += 1
        new_image[y0:y1, x0:x1] = array.copy()
        p_y0 = npad
        p_x0 = npad
        npix = new_y

        # If non-square, add extra pad to make it square
        if new_y != new_x:
            if new_y > new_x:
                npix = new_y
                image = np.zeros([npix, npix])
                x0 = int(cy-cx)
                x1 = x0+new_x
                image[:, x0:x1] = new_image.copy()
                p_x0 += x0
            else:
                npix = new_x
                image = np.zeros([npix, npix])
                y0 = int(cx-cy)
                y1 = y0+new_y
                image[y0:y1] = new_image.copy()
                p_y0 += y0
            new_image = image.copy()

        # If odd, add an extra pad layer to make it even
        if npix % 2:
            npix += 1
            image = np.zeros([npix, npix])
            if shift_x > 0:
                x0 = 0
            else:
                x0 = 1
                p_x0 += 1
            if shift_y > 0:
                y0 = 0
            else:
                y0 = 1
                p_y0 += 1
            image[y0:y0+npix-1, x0:x0+npix-1] = new_image.copy()
            new_image = image.copy()

        # actual FT-based shift
        ramp = np.outer(np.ones(npix), np.arange(npix) - npix/2)
        tilt = (-2*np.pi / npix) * (shift_x*ramp + shift_y*ramp.T)
        fact = np.fft.fftshift(np.cos(tilt) + 1j*np.sin(tilt))

        image_ft = np.fft.fft2(new_image)  # no np.fft.fftshift applied!
        array_shifted = np.fft.ifft2(image_ft * fact).real

        # final crop to compensate padding
        array_shifted = array_shifted[p_y0:p_y0+ny_ori, p_x0:p_x0+nx_ori]

    elif imlib == 'ndimage-interp':
        if interpolation == 'nearneig':
            order = 0
        elif interpolation == 'bilinear':
            order = 1
        elif interpolation == 'biquadratic':
            order = 2
        elif interpolation == 'bicubic':
            order = 3
        elif interpolation == 'biquartic' or interpolation == 'lanczos4':
            order = 4
        elif interpolation == 'biquintic':
            order = 5
        else:
            raise ValueError('Scipy.ndimage interpolation method not '
                             'recognized')

        if border_mode not in ['reflect', 'nearest', 'constant', 'mirror',
                               'wrap']:
            raise ValueError('`border_mode` not recognized')

        array_shifted = shift(image, (shift_y, shift_x), order=order,
                              mode=border_mode)

    elif imlib == 'opencv':
        if no_opencv:
            msg = 'Opencv python bindings cannot be imported. Install opencv or'
            msg += ' set imlib to ndimage-fourier or ndimage-interp'
            raise RuntimeError(msg)

        if interpolation == 'bilinear':
            intp = cv2.INTER_LINEAR
        elif interpolation == 'bicubic':
            intp = cv2.INTER_CUBIC
        elif interpolation == 'nearneig':
            intp = cv2.INTER_NEAREST
        elif interpolation == 'lanczos4':
            intp = cv2.INTER_LANCZOS4
        else:
            raise ValueError('Opencv interpolation method not recognized')

        if border_mode == 'mirror':
            bormo = cv2.BORDER_REFLECT_101  # gfedcb|abcdefgh|gfedcba
        elif border_mode == 'reflect':
            bormo = cv2.BORDER_REFLECT  # fedcba|abcdefgh|hgfedcb
        elif border_mode == 'wrap':
            bormo = cv2.BORDER_WRAP  # cdefgh|abcdefgh|abcdefg
        elif border_mode == 'constant':
            bormo = cv2.BORDER_CONSTANT  # iiiiii|abcdefgh|iiiiiii
        elif border_mode == 'nearest':
            bormo = cv2.BORDER_REPLICATE  # aaaaaa|abcdefgh|hhhhhhh
        else:
            raise ValueError('`border_mode` not recognized')

        image = np.float32(image)
        y, x = image.shape
        M = np.float32([[1, 0, shift_x], [0, 1, shift_y]])
        array_shifted = cv2.warpAffine(image, M, (x, y), flags=intp,
                                       borderMode=bormo)

    else:
        raise ValueError('Image transformation library not recognized')

    return array_shifted


def cube_shift(cube, shift_y, shift_x, imlib='vip-fft',
               interpolation='lanczos4', border_mode='reflect', nproc=None):
    """Shift the X-Y coordinates of a cube or 3D array by x and y values.

    Parameters
    ----------
    cube : numpy ndarray, 3d
        Input cube.
    shift_y, shift_x: float, list of floats or np.ndarray of floats
        Shifts in y and x directions for each frame. If the a single value is
        given then all the frames will be shifted by the same amount.
    imlib : str, optional
        See the documentation of the ``vip_hci.preproc.frame_shift`` function.
    interpolation : str, optional
        See the documentation of the ``vip_hci.preproc.frame_shift`` function.
    border_mode : str, optional
        See the documentation of the ``vip_hci.preproc.frame_shift`` function.
    nproc: int or None, optional
        Number of CPUs to use for multiprocessing. If None, will be
        automatically set to half the number of available CPUs.

    Returns
    -------
    cube_out : numpy ndarray, 3d
         Cube with shifted frames.

    """
    check_array(cube, dim=3)

    nfr = cube.shape[0]
    if np.isscalar(shift_x):
        shift_x = np.ones([nfr]) * shift_x
    if np.isscalar(shift_y):
        shift_y = np.ones([nfr]) * shift_y

    if nproc is None:
        nproc = cpu_count()//2

    if nproc == 1:
        cube_out = np.zeros_like(cube)
        for i in range(cube.shape[0]):
            cube_out[i] = frame_shift(cube[i], shift_y[i], shift_x[i], imlib,
                                      interpolation, border_mode)
    elif nproc > 1:
        res = pool_map(nproc, frame_shift, iterable(cube), iterable(shift_y),
                       iterable(shift_x), imlib, interpolation, border_mode)
        cube_out = np.array(res)

    return cube_out


def frame_center_satspots(array, xy, subi_size=19, sigfactor=6, shift=False,
                          imlib='vip-fft', interpolation='lanczos4',
<<<<<<< HEAD
                          fit_type='moff', border_mode='reflect', debug=False,
                          verbose=True):
    """Find the center of a frame with satellite spots (relevant e.g. for\
    VLT/SPHERE data).

    The method used to determine the center is by centroiding the 4 spots via a
    2D Gaussian fit and finding the intersection of the lines they create (see
    Notes). This method is very sensitive to the SNR of the satellite spots,
    therefore thresholding of the background pixels is performed. If the results
    are too extreme, the debug parameter will allow to see in depth what is
    going on with the fit (you may have to adjust the `sigfactor` for the
    background pixels thresholding).
=======
                          fit_type='moff', filter_freq=(0,0), 
                          border_mode='reflect', 
                          debug=False, verbose=True):
    """ Finds the center of a frame with waffle/satellite spots (e.g. for
    VLT/SPHERE). The method used to determine the center is by centroiding the
    4 spots via a 2d Gaussian fit and finding the intersection of the
    lines they create (see Notes). This method is very sensitive to the SNR of
    the satellite spots, therefore thresholding of the background pixels is
    performed. If the results are too extreme, the debug parameter will allow to
    see in depth what is going on with the fit (maybe you'll need to adjust the
    sigfactor for the background pixels thresholding).
>>>>>>> 8c3268ef

    Parameters
    ----------
    array : numpy ndarray, 2d
        Image or frame.
    xy : tuple of 4 tuples of 2 elements
        Tuple with coordinates X,Y of the 4 satellite spots. When the spots are
        in an X configuration, the order is the following: top-left, top-right,
        bottom-left and bottom-right. When the spots are in an + (cross-like)
        configuration, the order is the following: top, right, left, bottom.
    subi_size : int, optional
        Size of subimage where the fitting is done.
    sigfactor : int, optional
        The background pixels will be thresholded before fitting a 2d Gaussian
        to the data using sigma clipped statistics. All values smaller than
        (MEDIAN + sigfactor*STDDEV) will be replaced by small random Gaussian
        noise.
    shift : bool, optional
        If True the image is shifted.
    imlib : str, optional
        See the documentation of the ``vip_hci.preproc.frame_shift`` function.
    interpolation : str, optional
        See the documentation of the ``vip_hci.preproc.frame_shift`` function.
    fit_type: str, optional {'gaus','moff'}
        Type of 2d fit to infer the centroid of the satellite spots.
    filter_freq: tuple of 2 floats, optional 
        If the first (resp. second) element of the tuple is larger than 0, 
        a high-pass (resp. low-pass) filter is applied to the image, 
        before fitting the satellite spots. The elements should correspond to 
        the fwhm_size of the frame_filter_highpass and frame_filter_lowpass 
        functions, respectively. If both elements are non-zero, both high-pass
        and low-pass filter of the image are applied, in that order.
        This can be useful to better isolate the signal from the satellite spots. 
    border_mode : {'reflect', 'nearest', 'constant', 'mirror', 'wrap'}
        Points outside the boundaries of the input are filled accordingly.
        With 'reflect', the input is extended by reflecting about the edge of
        the last pixel. With 'nearest', the input is extended by replicating the
        last pixel. With 'constant', the input is extended by filling all values
        beyond the edge with zeros. With 'mirror', the input is extended by
        reflecting about the center of the last pixel. With 'wrap', the input is
        extended by wrapping around to the opposite edge. Default is 'reflect'.
    debug : bool, optional
        If True debug information is printed and plotted.
    verbose : bool, optional
        If True the intersection and shifts information is printed out.

    Returns
    -------
    array_rec : 2d numpy array
        Shifted images. *Only returned if ``shift=True``.*
    shifty, shiftx : floats
        Shift Y,X to get to the true center.
    ceny, cenx : floats
        Center Y,X coordinates of the true center. *Only returned if
        ``shift=True``.*

    Note
    ----
    We are solving a linear system:

    .. code-block:: python

        A1 * x + B1 * y = C1
        A2 * x + B2 * y = C2

    Cramer's rule - solution can be found in determinants:

    .. code-block:: python

        x = Dx/D
        y = Dy/D

    where D is main determinant of the system:

    .. code-block:: python

        A1 B1
        A2 B2

    and Dx and Dy can be found from matrices:

    .. code-block:: python

        C1 B1
        C2 B2

    and

    .. code-block:: python

        A1 C1
        A2 C2

    C column consequently substitutes the coef. columns of x and y

    L stores our coefs A, B, C of the line equations.

    .. code-block:: python

        For D: L1[0] L1[1]   for Dx: L1[2] L1[1]   for Dy: L1[0] L1[2]
               L2[0] L2[1]           L2[2] L2[1]           L2[0] L2[2]

    """
    def line(p1, p2):
        """Calculate coefs A, B, C of line equation by 2 points."""
        A = (p1[1] - p2[1])
        B = (p2[0] - p1[0])
        C = (p1[0] * p2[1] - p2[0] * p1[1])
        return A, B, -C

    def intersection(L1, L2):
        """Find intersection point (if any) of 2 lines provided by coefs."""
        D = L1[0] * L2[1] - L1[1] * L2[0]
        Dx = L1[2] * L2[1] - L1[1] * L2[2]
        Dy = L1[0] * L2[2] - L1[2] * L2[0]
        if D != 0:
            x = Dx / D
            y = Dy / D
            return x, y
        else:
            return None
    # --------------------------------------------------------------------------
    check_array(array, dim=2)
    if fit_type not in ['gaus', 'moff']:
        raise TypeError('fit_type is not recognized')
    if not isinstance(xy, (tuple, list)) or len(xy) != 4:
        raise TypeError('Input waffle spot coordinates in wrong format (must '
                        'be a tuple of 4 tuples')

    cy, cx = frame_center(array)
    centx = []
    centy = []
    subims = []
    
    if filter_freq[0] > 0:
        array = frame_filter_highpass(array, mode='gauss-subt', 
                                      fwhm_size=filter_freq[0])
    if filter_freq[1] > 0:
        array = frame_filter_lowpass(array, fwhm_size=filter_freq[1])
        
    for i in range(len(xy)):
        sim, y, x = get_square(array, subi_size, xy[i][1], xy[i][0],
                               position=True, verbose=False)
        if fit_type == 'gaus':
            cent2dgy, cent2dgx = fit_2dgaussian(sim, crop=False, threshold=True,
                                                sigfactor=sigfactor,
                                                debug=debug, full_output=False)
        else:
            cent2dgy, cent2dgx = fit_2dmoffat(sim, crop=False, threshold=True,
                                              sigfactor=sigfactor, debug=debug,
                                              full_output=False)
        centx.append(cent2dgx + x)
        centy.append(cent2dgy + y)
        subims.append(sim)

    cent2dgx_1, cent2dgx_2, cent2dgx_3, cent2dgx_4 = centx
    cent2dgy_1, cent2dgy_2, cent2dgy_3, cent2dgy_4 = centy
    si1, si2, si3, si4 = subims

    if debug:
        plot_frames((si1, si2, si3, si4), colorbar=True)
        print('Centroids X,Y:')
        print(cent2dgx_1, cent2dgy_1)
        print(cent2dgx_2, cent2dgy_2)
        print(cent2dgx_3, cent2dgy_3)
        print(cent2dgx_4, cent2dgy_4)

    L1 = line([cent2dgx_1, cent2dgy_1], [cent2dgx_4, cent2dgy_4])
    L2 = line([cent2dgx_2, cent2dgy_2], [cent2dgx_3, cent2dgy_3])
    R = intersection(L1, L2)

    msgerr = "Check that the order of the tuples in `xy` is correct and"
    msgerr += " the satellite spots have good S/N"
    if R is not None:
        shiftx = cx - R[0]
        shifty = cy - R[1]

        if np.abs(shiftx) < cx * 2 and np.abs(shifty) < cy * 2:
            if debug or verbose:
                print('Intersection coordinates (X,Y):', R[0], R[1], '\n')
                print('Shifts (X,Y): {:.3f}, {:.3f}'.format(shiftx, shifty))

            if shift:
                array_rec = frame_shift(array, shifty, shiftx, imlib=imlib,
                                        interpolation=interpolation,
                                        border_mode=border_mode)
                return array_rec, shifty, shiftx, centy, centx
            else:
                return shifty, shiftx
        else:
            raise RuntimeError("Too large shifts. " + msgerr)
    else:
        raise RuntimeError("Something went wrong, no intersection found. " +
                           msgerr)


def cube_recenter_satspots(array, xy, subi_size=19, sigfactor=6, plot=True,
<<<<<<< HEAD
                           fit_type='moff', lbda=None, border_mode='constant',
                           debug=False, verbose=True, full_output=False):
    """Recenter an image cube based on satellite spots (more details in `.

    The function relies on ``frame_center_satspots`` to align each image of the
    sequence individually (more details in the docstring of that function). The
    function can also return the shifted images, plot the histogram of the
    shifts, and calculate its statistics. This is important to assess the
=======
                           fit_type='moff', lbda=None, filter_freq=(0,0), 
                           border_mode='constant', debug=False, verbose=True, 
                           full_output=False):
    """ Function analog to frame_center_satspots but for image sequences. It
    actually will call frame_center_satspots for each image in the cube. The
    function also returns the shifted images (not recommended to use when the
    shifts are of a few percents of a pixel) and plots the histogram of the
    shifts and calculate its statistics. This is important to assess the
>>>>>>> 8c3268ef
    dispersion of the star center by using artificial waffle/satellite spots
    (like those in VLT/SPHERE images) and evaluate the uncertainty of the
    position of the center.

    Parameters
    ----------
    array : numpy ndarray, 3d
        Input cube.
    xy : tuple of 4 tuples of 2 elements
        Tuple with coordinates X,Y of the 4 satellite spots. When the spots are
        in an X configuration, the order is the following: top-left, top-right,
        bottom-left and bottom-right. When the spots are in an + (plus-like)
        configuration, the order is the following: top, right, left, bottom.
        If wavelength vector is not provided, assumes all sat spots of the cube
        are at a similar location. If wavelength is provided, only coordinates
        of the sat spots in the first channel should be provided. The boxes
        location in other channels will be scaled accordingly.
    subi_size : int, optional
        Size of subimage where the fitting is done.
    sigfactor : int, optional
        The background pixels will be thresholded before fitting a 2d Gaussian
        to the data using sigma clipped statistics. All values smaller than
        (MEDIAN + sigfactor*STDDEV) will be replaced by small random Gaussian
        noise.
    plot : bool, optional
        Whether to plot the shifts.
    fit_type: str, optional {'gaus','moff'}
        Type of 2d fit to infer the centroid of the satellite spots.
    lbda: 1d array or list, opt
        Wavelength vector. If provided, the subimages will be scaled accordingly
        to follow the motion of the satellite spots.
    filter_freq: tuple of 2 floats, optional 
        If the first (resp. second) element of the tuple is larger than 0, 
        a high-pass (resp. low-pass) filter is applied to the image, 
        before fitting the satellite spots. The elements should correspond to 
        the fwhm_size of the frame_filter_highpass and frame_filter_lowpass 
        functions, respectively. If both elements are non-zero, both high-pass
        and low-pass filter of the image are applied, in that order.
        This can be useful to better isolate the signal from the satellite spots. 
    border_mode : {'reflect', 'nearest', 'constant', 'mirror', 'wrap'}
        Points outside the boundaries of the input are filled accordingly.
        With 'reflect', the input is extended by reflecting about the edge of
        the last pixel. With 'nearest', the input is extended by replicating the
        last pixel. With 'constant', the input is extended by filling all values
        beyond the edge with zeros. With 'mirror', the input is extended by
        reflecting about the center of the last pixel. With 'wrap', the input is
        extended by wrapping around to the opposite edge. Default is 'reflect'.
    debug : bool, optional
        If True debug information is printed and plotted (fit and residuals,
        intersections and shifts). This has to be used carefully as it can
        produce too much output and plots.
    verbose : bool, optional
        Whether to print to stdout the timing and additional info.
    full_output : bool, optional
        Whether to return 2 1d arrays of shifts along with the recentered cube
        or not.

    Returns
    -------
    array_rec
        The shifted cube.
    shift_y, shift_x
        [full_output==True] Shifts Y,X to get to the true center for each image.
    sat_y, sat_x
        [full_output==True] Y,X positions of the satellite spots in each image.
        Order: top-left, top-right, bottom-left and bottom-right.
    """
    check_array(array, dim=3)

    if verbose:
        start_time = time_ini()

    n_frames = array.shape[0]
    shift_x = np.zeros((n_frames))
    shift_y = np.zeros((n_frames))
    sat_y = np.zeros([n_frames, 4])
    sat_x = np.zeros([n_frames, 4])
    array_rec = []

    if lbda is not None:
        cy, cx = frame_center(array[0])
        final_xy = []
        rescal = lbda/lbda[0]
        for i in range(n_frames):
            xy_new = []
            for s in range(4):
                xy_new.append(
                    (cx+rescal[i]*(xy[s][0]-cx), cy+rescal[i]*(xy[s][1]-cy)))
            xy_new = tuple(xy_new)
            final_xy.append(xy_new)
    else:
        final_xy = [xy for i in range(n_frames)]

    if verbose:
        print("Final xy positions for sat spots:", final_xy)
        print('Looping through the frames, fitting the intersections:')
    for i in Progressbar(range(n_frames), verbose=verbose):
        res = frame_center_satspots(array[i], final_xy[i], debug=debug,
                                    shift=True, subi_size=subi_size,
                                    sigfactor=sigfactor, fit_type=fit_type,
                                    filter_freq=filter_freq,
                                    verbose=False, border_mode=border_mode)
        array_rec.append(res[0])
        shift_y[i] = res[1]
        shift_x[i] = res[2]
        sat_y[i] = res[3]
        sat_x[i] = res[4]

    if verbose:
        timing(start_time)

    if plot:
        plt.figure(figsize=vip_figsize)
        plt.plot(shift_x, 'o-', label='Shifts in x', alpha=0.5)
        plt.plot(shift_y, 'o-', label='Shifts in y', alpha=0.5)
        plt.legend(loc='best')
        plt.grid('on', alpha=0.2)
        plt.ylabel('Pixels')
        plt.xlabel('Frame number')

        plt.figure(figsize=vip_figsize)
        b = int(np.sqrt(n_frames))
        la = 'Histogram'
        _ = plt.hist(shift_x, bins=b, alpha=0.5, label=la + ' shifts X')
        _ = plt.hist(shift_y, bins=b, alpha=0.5, label=la + ' shifts Y')
        plt.legend(loc='best')
        plt.ylabel('Bin counts')
        plt.xlabel('Pixels')

    if verbose:
        msg1 = 'MEAN X,Y: {:.3f}, {:.3f}'
        print(msg1.format(np.mean(shift_x), np.mean(shift_y)))
        msg2 = 'MEDIAN X,Y: {:.3f}, {:.3f}'
        print(msg2.format(np.median(shift_x), np.median(shift_y)))
        msg3 = 'STDDEV X,Y: {:.3f}, {:.3f}'
        print(msg3.format(np.std(shift_x), np.std(shift_y)))

    array_rec = np.array(array_rec)

    if full_output:
        return array_rec, shift_y, shift_x, sat_y, sat_x
    else:
        return array_rec


def frame_center_radon(array, cropsize=None, hsize_ini=1., step_ini=0.1,
                       n_iter=5, tol=0.1, mask_center=None, nproc=None,
                       satspots_cfg=None, theta_0=0, delta_theta=5,
                       gauss_fit=True, hpf=True, filter_fwhm=8, imlib='vip-fft',
                       interpolation='lanczos4', full_output=False,
                       verbose=True, plot=True, debug=False):
    """Find the center of a broadband (co-added) frame with speckles and\
    satellite spots elongated towards the star (center).

    The function uses the Radon transform implementation from scikit-image, and
    follow the algorithm presented in [PUE15]_.

    Parameters
    ----------
    array : numpy ndarray
        Input 2d array or image.
    cropsize : None or odd int, optional
        Size in pixels of the cropped central area of the input array that will
        be used. It should be large enough to contain the bright elongated
        speckle or satellite spots.
    hsize_ini : float, optional
        Size of the box for the grid search for first centering iteration. The
        frame is shifted to each direction from the center in a hsize length
        with a given step.
    step_ini : float, optional
        The step of the coordinates change in the first step. Note: should not
        be too fine for efficiency as it is automatically refined at each step.
    n_iter : int, optional
        Number of iterations for finer recentering. At each step, a finer
        step is considered based on the amplitude of the shifts found in the
        previous step. Iterations are particularly relevant when mask_center is
        not None, as the masked area will change from one iteration to the next.
    tol : float, optional
        Absolute tolerance on relative shift from one iteration to the next to
        consider convergence. If the absolute value of the shift is found to be
        less than tol, the iterative algorithm is stopped.
    mask_center : None or int, optional
        If None the central area of the frame is kept. If int a centered zero
        mask will be applied to the frame. By default the center isn't masked.
    nproc : int, optional
        Number of processes for parallel computing. If None the number of
        processes will be set to cpu_count()/2.
    satspots_cfg: None or str ('x', '+' or 'custom'), opt
        If satellite spots are present, provide a string corresponding to the
        configuration of the satellite spots: as a cross ('x'), as a
        plus sign ('+') or 'custom' (provide theta_0). Leave to None if no
        satellite spots present. Note: setting satspots_cfg to non-None value
        leads to varying performance depending on dataset.
    theta_0: float between [0,90[, optional
        Azimuth of the first satellite spot. Only considered if satspots_cfg is
        set to 'custom'.
    delta_theta: float, optional
        Azimuthal half-width in degrees of the slices considered along a '+' or
        'x' pattern to calculate the Radon transform. E.g. if set to 5 for 'x'
        configuration, it will consider slices from 40 to 50 deg in each
        quadrant.
    hpf: bool, optional
        Whether to high-pass filter the images
    filter_fwhm: float, optional
        In case of high-pass filtering, this is the FWHM of the low-pass filter
        used for subtraction to the original image to get the high-pass
        filtered image (i.e. should be >~ 2 x FWHM).
    imlib : str, optional
        See the documentation of the ``vip_hci.preproc.frame_shift`` function.
    interpolation : str, optional
        See the documentation of the ``vip_hci.preproc.frame_shift`` function.
    full_output: bool, optional
        Whether to also return the cost map, and uncertainty on centering.
    verbose : bool optional
        Whether to print to stdout some messages and info.
    plot : bool, optional
        Whether to plot the radon cost function.
    debug : bool, optional
        Whether to print and plot intermediate info.

    Returns
    -------
    optimy, optimx : floats
        Values of the Y, X coordinates of the center of the frame based on the
        radon optimization. (always returned)
    dxy : float
        [full_output=True] Uncertainty on center in pixels.
    cost_bound : 2d numpy array
        [full_output=True] Radon cost function surface.

    """

    if array.ndim != 2:
        raise TypeError('Input array is not a frame or 2d array')

    if verbose:
        start_time = time_ini()

    def _center_radon(array, cropsize=None, hsize=1., step=0.1,
                      mask_center=None, nproc=None, satspots_cfg=None,
                      theta_0=0, d_theta=5, gauss_fit=False,
                      imlib='vip-fft', interpolation='lanczos4',
                      verbose=True, plot=True, debug=False):

        frame = array.copy()
        ori_cent_y, ori_cent_x = frame_center(frame)
        if cropsize is not None:
            if not cropsize % 2:
                raise TypeError("If not None, cropsize should be odd integer")
            frame = frame_crop(frame, cropsize, verbose=False)
        listyx = np.linspace(start=-hsize, stop=hsize, num=int(2*hsize/step)+1,
                             endpoint=True)
        if not mask_center:
            radint = 0
        else:
            if not isinstance(mask_center, int):
                raise TypeError
            radint = mask_center

        coords = [(y, x) for y in listyx for x in listyx]
        #  coords = [(x, y) for y in listyx for x in listyx]
        cent, _ = frame_center(frame)

        frame = get_annulus_segments(frame, radint, cent-radint, mode="mask")[0]

        if debug:
            if satspots_cfg is not None:
                samples = 10
                if satspots_cfg == 'x':
                    theta = np.hstack((np.linspace(start=45-d_theta,
                                                   stop=45+d_theta,
                                                   num=samples,
                                                   endpoint=False),
                                       np.linspace(start=135-d_theta,
                                                   stop=135+d_theta,
                                                   num=samples,
                                                   endpoint=False),
                                       np.linspace(start=225-d_theta,
                                                   stop=225+d_theta,
                                                   num=samples,
                                                   endpoint=False),
                                       np.linspace(start=315-d_theta,
                                                   stop=315+d_theta,
                                                   num=samples,
                                                   endpoint=False)))
                elif satspots_cfg == '+':
                    theta = np.hstack((np.linspace(start=-d_theta,
                                                   stop=d_theta,
                                                   num=samples,
                                                   endpoint=False),
                                       np.linspace(start=90-d_theta,
                                                   stop=90+d_theta,
                                                   num=samples,
                                                   endpoint=False),
                                       np.linspace(start=180-d_theta,
                                                   stop=180+d_theta,
                                                   num=samples,
                                                   endpoint=False),
                                       np.linspace(start=270-d_theta,
                                                   stop=270+d_theta,
                                                   num=samples,
                                                   endpoint=False)))
                elif satspots_cfg == 'custom':
                    theta = np.hstack((np.linspace(start=90-theta_0-d_theta,
                                                   stop=90-theta_0+d_theta,
                                                   num=samples, endpoint=False),
                                       np.linspace(start=180-theta_0-d_theta,
                                                   stop=180-theta_0+d_theta,
                                                   num=samples, endpoint=False),
                                       np.linspace(start=270-theta_0-d_theta,
                                                   stop=270-theta_0+d_theta,
                                                   num=samples, endpoint=False),
                                       np.linspace(start=360-theta_0-d_theta,
                                                   stop=360-theta_0+d_theta,
                                                   num=samples,
                                                   endpoint=False)))
                else:
                    msg = "If not None, satspots_cfg can only be 'x' or '+'."
                    raise ValueError(msg)
                sinogram = radon(frame, theta=theta, circle=True)
                plot_frames((frame, sinogram))
                print(np.sum(np.abs(sinogram[int(cent), :])))
            else:
                theta = np.linspace(start=0, stop=360, num=int(cent*2),
                                    endpoint=False)
                sinogram = radon(frame, theta=theta, circle=True)
                plot_frames((frame, sinogram))
                print(np.sum(np.abs(sinogram[int(cent), :])))

        if nproc is None:
            nproc = cpu_count() // 2    # Hyper-threading doubles the # of cores

        if nproc == 1:
            costf = []
            for coord in coords:
                res = _radon_costf(frame, cent, radint, coord, satspots_cfg,
                                   theta_0, d_theta, imlib, interpolation)
                costf.append(res)
            costf = np.array(costf)
        elif nproc > 1:
            res = pool_map(nproc, _radon_costf, frame, cent, radint,
                           iterable(coords), satspots_cfg, theta_0, d_theta,
                           imlib, interpolation)
            costf = np.array(res)

        if verbose:
            msg = 'Done {} radon transform calls distributed in {} processes'
            print(msg.format(len(coords), nproc))

        cost_bound = costf.reshape(listyx.shape[0], listyx.shape[0])
        if plot:
            plt.contour(cost_bound, cmap='CMRmap', origin='lower')
            plt.imshow(cost_bound, cmap='CMRmap', origin='lower',
                       interpolation='nearest')
            plt.colorbar()
            plt.grid('off')
            plt.show()

        if gauss_fit:  # or full_output:
            # fit a 2d gaussian to the surface
            fit_res = fit_2dgaussian(cost_bound-np.amin(cost_bound), crop=False,
                                     threshold=False, sigfactor=3, debug=debug,
                                     full_output=True)
            # optimal shift -> optimal position
            opt_yind = float(fit_res['centroid_y'].iloc[0])
            opt_xind = float(fit_res['centroid_x'].iloc[0])
            opt_yshift = -hsize + opt_yind*step
            opt_xshift = -hsize + opt_xind*step
            optimy = ori_cent_y - opt_yshift
            optimx = ori_cent_x - opt_xshift

            # find uncertainty on centering
            unc_y = float(fit_res['fwhm_y'].iloc[0])*step
            unc_x = float(fit_res['fwhm_x'].iloc[0])*step
            dyx = (unc_y, unc_x)  # np.sqrt(unc_y**2 + unc_x**2)

        # Replace the position found by Gaussian fit
        if not gauss_fit:
            # OLD CODE:
            argm = np.argmax(costf)  # index of 1st max in 1d cost function
            opt_yshift, opt_xshift = coords[argm]

            # maxima in the 2d cost function surface
            # num_max = np.where(cost_bound == cost_bound.max())[0].shape[0]
            # ind_maxy, ind_maxx = np.where(cost_bound == cost_bound.max())
            # argmy = ind_maxy[int(np.ceil(num_max/2)) - 1]
            # argmx = ind_maxx[int(np.ceil(num_max/2)) - 1]
            # y_grid = np.array(coords)[:, 0].reshape(listyx.shape[0],
            #                                         listyx.shape[0])
            # x_grid = np.array(coords)[:, 1].reshape(listyx.shape[0],
            #                                         listyx.shape[0])
            # optimy = ori_cent_y-y_grid[argmy, 0]  # subtract optimal shift
            # optimx = ori_cent_x-x_grid[0, argmx]  # subtract optimal shift
            optimy = ori_cent_y - opt_yshift
            optimx = ori_cent_x - opt_xshift
            dyx = (step, step)

        if verbose:
            print('Cost function max: {}'.format(costf.max()))
            # print('Cost function # maxima: {}'.format(num_max))
            m = 'Finished grid search radon optimization: dy={:.3f}, dx={:.3f}'
            print(m.format(opt_yshift, opt_xshift))
            timing(start_time)

        return optimy, optimx, opt_yshift, opt_xshift, dyx, cost_bound

    # high-pass filtering if requested
    if hpf:
        array = frame_filter_highpass(array, mode='gauss-subt',
                                      fwhm_size=filter_fwhm)

    ori_cent_y, ori_cent_x = frame_center(array)
    hsize = hsize_ini
    step = step_ini
    opt_yshift = 0
    opt_xshift = 0
    for i in range(n_iter):
        if verbose:
            print("*** Iteration {}/{} ***".format(i+1, n_iter))
        res = _center_radon(array, cropsize=cropsize, hsize=hsize, step=step,
                            mask_center=mask_center, nproc=nproc,
                            satspots_cfg=satspots_cfg, theta_0=theta_0,
                            d_theta=delta_theta, gauss_fit=gauss_fit,
                            imlib=imlib, interpolation=interpolation,
                            verbose=verbose, plot=plot, debug=debug)
        _, _, y_shift, x_shift, dyx, cost_bound = res
        array = frame_shift(array, y_shift, x_shift, imlib=imlib,
                            interpolation=interpolation)
        opt_yshift += y_shift
        opt_xshift += x_shift

        abs_shift = np.sqrt(y_shift**2 + x_shift**2)
        if abs_shift < tol:
            if i == 0:
                msg = "Null shifts found at first iteration for step = {}. Try"
                msg += " with a finer step."
                raise ValueError(msg.format(step))
            else:
                msg = "Convergence found after {} iterations (final step = {})."
            print(msg.format(i+1, step))
            break
        # refine box - OR NOT?!
        # max_sh = np.amax(np.abs(np.array([y_shift, x_shift])))
        hsize *= 0.75  # *max_sh
        step *= 0.75

    optimy = ori_cent_y+opt_yshift  # ORI: -
    optimx = ori_cent_x+opt_xshift  # ORI: -

    if verbose:
        print("Star (x,y) location: {:.2f}, {:.2f}".format(optimx, optimy))
        print("Final (x,y) shifts: {:.2f}, {:.2f}".format(opt_xshift,
                                                          opt_yshift))

    if full_output:
        return optimy, optimx, dyx, cost_bound
    else:
        return optimy, optimx


def _radon_costf(frame, cent, radint, coords, satspots_cfg=None, theta_0=0,
                 delta_theta=5, imlib='vip-fft', interpolation='lanczos4'):
    """Calculate Radon cost function used in frame_center_radon()."""
    frame_shifted = frame_shift(frame, coords[0], coords[1], imlib=imlib,
                                interpolation=interpolation)
    frame_shifted_ann = get_annulus_segments(frame_shifted, radint,
                                             cent-radint, mode="mask")[0]

    if satspots_cfg is None:
        theta = np.linspace(start=0, stop=360, num=frame_shifted_ann.shape[0],
                            endpoint=False)
    elif satspots_cfg == '+':
        samples = 10
        theta = np.hstack((np.linspace(start=-delta_theta, stop=delta_theta,
                                       num=samples, endpoint=False),
                           np.linspace(start=90-delta_theta,
                                       stop=90+delta_theta, num=samples,
                                       endpoint=False),
                           np.linspace(start=180-delta_theta,
                                       stop=180+delta_theta, num=samples,
                                       endpoint=False),
                           np.linspace(start=270-delta_theta,
                                       stop=270+delta_theta, num=samples,
                                       endpoint=False)))
    elif satspots_cfg == 'x':
        samples = 10
        theta = np.hstack((np.linspace(start=45-delta_theta,
                                       stop=45+delta_theta, num=samples,
                                       endpoint=False),
                           np.linspace(start=135-delta_theta,
                                       stop=135+delta_theta, num=samples,
                                       endpoint=False),
                           np.linspace(start=225-delta_theta,
                                       stop=225+delta_theta, num=samples,
                                       endpoint=False),
                           np.linspace(start=315-delta_theta,
                                       stop=315+delta_theta, num=samples,
                                       endpoint=False)))
    elif satspots_cfg == 'custom':
        samples = 10
        theta = np.hstack((np.linspace(start=theta_0-delta_theta,
                                       stop=theta_0+delta_theta,
                                       num=samples, endpoint=False),
                           np.linspace(start=theta_0+90-delta_theta,
                                       stop=theta_0+90+delta_theta,
                                       num=samples, endpoint=False),
                           np.linspace(start=theta_0+180-delta_theta,
                                       stop=theta_0+180+delta_theta,
                                       num=samples, endpoint=False),
                           np.linspace(start=theta_0+270-delta_theta,
                                       stop=theta_0+270+delta_theta,
                                       num=samples, endpoint=False)))
    sinogram = radon(frame_shifted_ann, theta=theta, circle=True)
    # costf = np.sum(np.abs(sinogram[int(cent), :])) # ORI DEF
    # rather consider the sum of the 4 top values?
    qstep = len(theta)//4
    sort_sin = []
    for i in range(4):
        sort_sin.append(np.nanmax(sinogram[int(cent), i*qstep:(i+1)*qstep]))
    costf = np.nansum(sort_sin)
    return costf


def cube_recenter_radon(array, full_output=False, verbose=True, imlib='vip-fft',
                        interpolation='lanczos4', border_mode='reflect',
<<<<<<< HEAD
                        **kwargs):
    """Recenter a cube looping through its frames and calling the\
=======
                        nproc=None, **kwargs):
    """ Recenters a cube looping through its frames and calling the
>>>>>>> 8c3268ef
    ``frame_center_radon`` function, as in [PUE15]_.

    Parameters
    ----------
    array : numpy ndarray
        Input 3d array or cube.
    full_output : {False, True}, bool optional
        If True the recentered cube is returned along with the y and x shifts.
    verbose : {True, False}, bool optional
        Whether to print timing and intermediate information to stdout.
    imlib : str, optional
        See the documentation of the ``vip_hci.preproc.frame_shift`` function.
    interpolation : str, optional
        See the documentation of the ``vip_hci.preproc.frame_shift`` function.
    border_mode : {'reflect', 'nearest', 'constant', 'mirror', 'wrap'}
        Points outside the boundaries of the input are filled accordingly.
        With 'reflect', the input is extended by reflecting about the edge of
        the last pixel. With 'nearest', the input is extended by replicating the
        last pixel. With 'constant', the input is extended by filling all values
        beyond the edge with zeros. With 'mirror', the input is extended by
        reflecting about the center of the last pixel. With 'wrap', the input is
        extended by wrapping around to the opposite edge. Default is 'reflect'.
    nproc : int, optional
        Number of processes for parallel computing. If None the number of
        processes will be set to cpu_count()/2.
    kwargs:
        Other optional parameters for ``vip_hci.preproc.frame_center_radon``
        function, such as cropsize, hsize, step, satspots_cfg, mask_center,
        hpf, filter_fwhm, nproc or debug.


    Returns
    -------
    array_rec : 3d ndarray
        Recentered cube.
    y, x : 1d arrays of floats
        [full_output] Shifts in y and x.
    dyx: 1d array of floats
        [full_output] Array of uncertainty on center in pixels.

    """
    check_array(array, dim=3)
    if nproc is None:
        nproc = int(cpu_count() / 2)

    if verbose:
        start_time = time_ini()

    n_frames = array.shape[0]
    x = np.zeros((n_frames))
    y = np.zeros((n_frames))
    dyx = np.zeros((n_frames, 2))
    cy, cx = frame_center(array[0])
    array_rec = array.copy()

    for i in Progressbar(range(n_frames), desc="Recentering frames...",
                         verbose=verbose):
        res = frame_center_radon(array[i], verbose=False, plot=False,
                                 imlib=imlib, interpolation=interpolation,
                                 full_output=True, nproc=nproc, **kwargs)
        y[i] = res[0]
        x[i] = res[1]
        dyx[i] = res[2]
        array_rec[i] = frame_shift(array[i], cy-y[i], cx-x[i], imlib=imlib,
                                   interpolation=interpolation,
                                   border_mode=border_mode)

    if verbose:
        timing(start_time)

    if full_output:
        return array_rec, y-cy, x-cx, dyx
    else:
        return array_rec


def cube_recenter_dft_upsampling(array, upsample_factor=100, subi_size=None,
                                 center_fr1=None, negative=False, fwhm=4,
                                 imlib='vip-fft', interpolation='lanczos4',
                                 mask=None, border_mode='reflect', log=False,
<<<<<<< HEAD
                                 collapse='median', full_output=False,
                                 verbose=True, nproc=None, save_shifts=False,
                                 debug=False, plot=True, **collapse_args):
    """Recenter a cube of frames using the DFT upsampling method as proposed\
    in [GUI08]_ and implemented in the ``register_translation`` function from\
=======
                                 full_output=False, verbose=True, nproc=None,
                                 save_shifts=False, debug=False, plot=True):
    """ Recenters a cube of frames using the DFT upsampling method as proposed
    in [GUI08]_ and implemented in the ``phase_cross_correlation`` function from
>>>>>>> 8c3268ef
    scikit-image.

    The algorithm (DFT upsampling) obtains an initial estimate of the
    cross-correlation peak by an FFT and then refines the shift estimation by
    upsampling the DFT only in a small neighborhood of that estimate by means
    of a matrix-multiply DFT.

    Optionally, after alignment of all images to the first one, a 2D Gaussian
    fit can be made to the mean image to recenter them based on the location of
    the Gaussian centroid. This second stage is performed if subi_size is not
    None.

    Parameters
    ----------
    array : numpy ndarray
        Input cube.
<<<<<<< HEAD
    upsample_factor : int, optional
        Upsampling factor (default 100). Images will be registered to within
        1/upsample_factor of a pixel. The larger the slower the algorithm.
    subi_size : int or None, optional
        Size of the square subimage sides in pixels, used to find the centroid
        of the mean aligned cube image (i.e. after DFT-based registration). If
        subi_size is None then the first frame is assumed to be
        centered already.
    center_fr1 = (cy_1, cx_1) : Tuple, optional
        [subi_size != None] Coordinates of the center of the subimage for
        fitting a 2d Gaussian. Since the first part of the function of the
        algorithm aligns all subsequent frames to the first one. This tuple
        should be the rough coordinates of the centroid in the first frame. If
        not provided, the function considers the center of the images.
=======
    center_fr1 : tuple, optional
        Coordinates in (y, x) of the center of the subimage for fitting a
        2d Gaussian and centroiding the 1st frame.
>>>>>>> 8c3268ef
    negative : bool, optional
        [subi_size != None] If True the final centroiding is done with a
        negative 2D Gaussian fit, instead of a positive one.
    fwhm : float, optional
        [subi_size != None] First guess of the FWHM in pixels for the Gaussian
        fit.
    nproc : int or None, optional
        Number of processes (>1) for parallel computing. If 1 then it runs in
        serial. If None the number of processes will be set to (cpu_count()/2).
    imlib : str, optional
        See the documentation of the ``vip_hci.preproc.frame_shift`` function.
    interpolation : str, optional
        See the documentation of the ``vip_hci.preproc.frame_shift`` function.
    mask: 2D np.ndarray, optional
        Binary mask indicating where the cross-correlation should be calculated
        in the images. If provided, should be the same size as array frames.
        [Note: requires skimage >= 0.18.0]
    border_mode : {'reflect', 'nearest', 'constant', 'mirror', 'wrap'}
        Points outside the boundaries of the input are filled accordingly.
        With 'reflect', the input is extended by reflecting about the edge of
        the last pixel. With 'nearest', the input is extended by replicating the
        last pixel. With 'constant', the input is extended by filling all values
        beyond the edge with zeros. With 'mirror', the input is extended by
        reflecting about the center of the last pixel. With 'wrap', the input is
        extended by wrapping around to the opposite edge. Default is 'reflect'.
    log : bool, optional
        Whether to run the cross-correlation algorithm on images converted in
        log scale. This can be useful to leverage the whole extent of the PSF
        and be less dominated by the brightest central pixels.
    collapse : {'median', 'mean', 'sum', 'max', 'trimmean', 'absmean', 'wmean'}
        Method used to collapse the aligned cube before 2D Gaussian fit. Should
        be an argument accepted by the ``vip_hci.preproc.cube_collapse``
        function.
    full_output : bool, optional
        Whether to return 2 1d arrays of shifts along with the recentered cube
        or not.
    verbose : bool, optional
        Whether to print to stdout the timing or not.
    save_shifts : bool, optional
        Whether to save the shifts to a file in disk.
    debug : bool, optional
        Whether to print to stdout the shifts or not.
    plot : bool, optional
        If True, the shifts are plotted.
    collapse_args: opt
        Additional options passed to the ``vip_hci.preproc.cube_collapse``
        function.

    Returns
    -------
    array_recentered : numpy ndarray
        The recentered cube.
    y : numpy ndarray
        [full_output=True] 1d array with the shifts in y.
    x : numpy ndarray
        [full_output=True] 1d array with the shifts in x.

    Note
    ----
    This function uses the implementation from scikit-image of the algorithm
    described in [GUI08]_. This algorithm registers two images (2-D rigid
    translation) within a fraction of a pixel specified by the user. Instead of
    computing a zero-padded FFT (fast Fourier transform), this code
    uses selective upsampling by a matrix-multiply DFT (discrete FT) to
    dramatically reduce computation time and memory without sacrificing
    accuracy. With this procedure all the image points are used to compute the
    upsampled cross-correlation in a very small neighborhood around its peak.

    """
    if verbose:
        start_time = time_ini()

    check_array(array, dim=3)
    if mask is not None:
        if mask.shape != array.shape[-2:]:
            msg = "If provided, mask should have same shape as frames"
            raise TypeError(msg)

    n_frames, sizey, sizex = array.shape
    if subi_size is not None:
        if center_fr1 is None:
            print("`center_fr1` not provided")
            print("Using the coordinates of the 1st frame center for "
                  "the Gaussian 2d fit")
            cy_1, cx_1 = frame_center(array[0])
        else:
            cy_1, cx_1 = center_fr1
        if not isinstance(subi_size, int):
            raise ValueError('subi_size must be an integer or None')
        if subi_size < fwhm:
            raise ValueError('`subi_size` (value in pixels) is too small')
        if sizey % 2 == 0:
            if subi_size % 2 != 0:
                subi_size += 1
                print('`subi_size` is odd (while frame size is even)')
                print('Setting `subi_size` to {} pixels'.format(subi_size))
        else:
            if subi_size % 2 == 0:
                subi_size += 1
                print('`subi_size` is even (while frame size is odd)')
                print('Setting `subi_size` to {} pixels'.format(subi_size))

    n_frames = array.shape[0]
    x = np.zeros((n_frames))
    y = np.zeros((n_frames))
    array_rec = array.copy()

    cy, cx = frame_center(array[0])

    # convert to log scale
    if log:
        array_rec -= (np.nanmin(array_rec)-1)
        array_rec = np.log(array_rec)

    # Finding the shifts with DFT upsampling of each frame wrt the first
    if nproc is None:
        nproc = cpu_count() // 2  # Hyper-threading doubles the # of cores

    if nproc == 1:
        for i in Progressbar(range(1, n_frames),
                             desc="frames", verbose=verbose):
            y[i], x[i], array_rec[i] = _shift_dft(array_rec, array_rec, i,
                                                  upsample_factor, mask,
                                                  interpolation, imlib,
                                                  border_mode)
    elif nproc > 1:
        res = pool_map(nproc, _shift_dft, array_rec, array_rec,
                       iterable(range(1, n_frames)), upsample_factor, mask,
                       interpolation, imlib, border_mode)
        res = np.array(res, dtype=object)

        y[1:] = res[:, 0]
        x[1:] = res[:, 1]
        array_rec[1:] = [frames for frames in res[:, 2]]
    else:
        raise ValueError("nproc should be an int > 0.")

    if debug:
        print("\nShifts in X and Y")
        for i in range(n_frames):
            print(x[i], y[i])

    # Centroiding mean frame with 2d gaussian and shifting (only necessary if
    # first frame was not well-centered)
    msg0 = "The rest of the frames will be shifted by cross-correlation wrt "
    msg0 += "the 1st"
    if subi_size is not None:
        # before 2D gaussian fit, take non-log images
        if log:
            array_rec = cube_shift(array, shift_y=y, shift_x=x, imlib=imlib,
                                   interpolation=interpolation, nproc=nproc)
        marray_al = cube_collapse(array_rec, mode=collapse, **collapse_args)
        y1, x1 = _centroid_2dg_frame([marray_al], 0, subi_size,
                                     cy_1, cx_1, negative, debug, fwhm)
        x[:] += cx - x1
        y[:] += cy - y1

        if verbose:
            msg = "Shift for first frame X,Y=({:.3f}, {:.3f})"
            print(msg.format(x[0], y[0]))
            print(msg0)
        if debug:
            titd = "original / shifted 1st frame subimage"
            plot_frames((frame_crop(array[0], subi_size, verbose=False),
                        frame_crop(array_rec[0], subi_size, verbose=False)),
                        grid=True, title=titd)
    else:
        if verbose:
            print("The first frame is assumed to be well centered wrt the"
                  "center of the array")
            print(msg0)

    array_rec = cube_shift(array, shift_y=y, shift_x=x, imlib=imlib,
                           interpolation=interpolation, nproc=nproc)

    if verbose:
        timing(start_time)

    if plot:
        plt.figure(figsize=vip_figsize)
        plt.plot(x, 'o-', label='shifts in x', alpha=0.5)
        plt.plot(y, 'o-', label='shifts in y', alpha=0.5)
        plt.legend(loc='best')
        plt.grid('on', alpha=0.2)
        plt.ylabel('Pixels')
        plt.xlabel('Frame number')

        plt.figure(figsize=vip_figsize)
        b = int(np.sqrt(n_frames))
        la = 'Histogram'
        _ = plt.hist(x, bins=b, alpha=0.5, label=la + ' shifts X')
        _ = plt.hist(y, bins=b, alpha=0.5, label=la + ' shifts Y')
        plt.legend(loc='best')
        plt.ylabel('Bin counts')
        plt.xlabel('Pixels')

    if save_shifts:
        np.savetxt('recent_dft_shifts.txt', np.transpose([y, x]), fmt='%f')
    if full_output:
        return array_rec, y, x
    else:
        return array_rec


def _shift_dft(array_rec, array, frnum, upsample_factor, mask, interpolation,
               imlib, border_mode):
<<<<<<< HEAD
    """Dft-based shift, as used in recenter_dft_unsampling."""
    if version.parse(skimage.__version__) > version.parse('0.17.0'):
        shift_yx = cc_center(array_rec[0], array[frnum],
                             upsample_factor=upsample_factor,
                             reference_mask=mask)
    else:
        shift_yx = cc_center(array_rec[0], array[frnum],
                             upsample_factor=upsample_factor)
    y_i, x_i = shift_yx[0]
=======
    """Function used in cube_recenter_dft_upsampling. See the docstring of
    skimage.register.phase_cross_correlation for a description of the
    ``normalization`` parameter which was added in scikit-image 0.19. This
    should be set to None to maintain the original behaviour of _shift_dft."""

    shifts = phase_cross_correlation(array_rec[0], array[frnum],
                                     upsample_factor=upsample_factor,
                                     reference_mask=mask,
                                     normalization=None)
    # from skimage 0.22, phase_cross_correlation returns two more variables
    # in addition to the array of shifts
    if len(shifts) == 3:
        shifts = shifts[0]

    y_i, x_i = shifts
>>>>>>> 8c3268ef
    array_rec_i = frame_shift(array[frnum], shift_y=y_i, shift_x=x_i,
                              imlib=imlib, interpolation=interpolation,
                              border_mode=border_mode)
    return y_i, x_i, array_rec_i


def cube_recenter_2dfit(array, xy=None, fwhm=4, subi_size=5, model='gauss',
                        nproc=1, imlib='vip-fft', interpolation='lanczos4',
                        offset=None, negative=False, threshold=False,
                        sigfactor=2, fix_neg=False, params_2g=None,
                        border_mode='reflect', save_shifts=False,
                        full_output=False, verbose=True, debug=False,
                        plot=True):
    """Recenter the frames of a cube such that the centroid of a fitted 2D\
    model is placed at the center of the frames.

    The shifts are found by fitting a 2D Gaussian, Moffat, Airy or double
    Gaussian (positive+negative), as set by ``model``, to a subimage centered at
    ``xy``. This assumes the frames don't have too large shifts (<5px). The
    frames are then shifted using the function frame_shift().

    Parameters
    ----------
    array : numpy ndarray
        Input cube.
    xy : tuple of integers or floats
        Integer coordinates of the center of the subimage. For the double
        Gaussian fit with fixed negative gaussian (``fix_neg=True``), this
        should correspond to the exact location of the center of the negative
        Gaussian (e.g. the center of the coronagraph mask). In that case a tuple
        of floats is accepted.
    fwhm : float or numpy ndarray
        FWHM size in pixels, either one value (float) that will be the same for
        the whole cube, or an array of floats with the same dimension as the
        0th dim of array, containing the fwhm for each channel (e.g. in the case
        of an IFS cube, where the FWHM varies with wavelength).
    subi_size : int, optional
        Size of the square subimage sides in pixels.
    model : str, optional
        Sets the type of fit to be used. 'gauss' for a 2d Gaussian fit,
        'moff' for a 2d Moffat fit, 'airy' for a 2d Airy disk fit, and
        '2gauss' for a 2d double Gaussian (positive+negative) fit.
    nproc : int or None, optional
        Number of processes (>1) for parallel computing. If 1 then it runs in
        serial. If None the number of processes will be set to (cpu_count()/2).
    imlib : str, optional
        See the documentation of the ``vip_hci.preproc.frame_shift`` function.
    interpolation : str, optional
        See the documentation of the ``vip_hci.preproc.frame_shift`` function.
    offset : tuple of floats, optional
        If None the region of the frames used for the 2d Gaussian/Moffat fit is
        shifted to the center of the images (2d arrays). If a tuple is given it
        serves as the offset of the fitted area wrt the center of the 2d arrays.
    negative : bool, optional
        If True a negative 2d Gaussian/Moffat fit is performed.
    fix_neg: bool, optional
        In case of a double gaussian fit, whether to fix the parameters of the
        megative gaussian. If True, they should be provided in params_2g.
    params_2g: None or dictionary, optional
        In case of a double gaussian fit, dictionary with either fixed or first
        guess parameters for the double gaussian. E.g.:
        params_2g = {'fwhm_neg': 3.5, 'fwhm_pos': (3.5,4.2), 'theta_neg': 48.,
        'theta_pos':145., 'neg_amp': 0.5}

        - fwhm_neg: float or tuple with fwhm of neg gaussian
        - fwhm_pos: can be a tuple for x and y axes of pos gaussian (replaces
          fwhm)
        - theta_neg: trigonometric angle of the x axis of the neg gaussian (deg)
        - theta_pos: trigonometric angle of the x axis of the pos gaussian (deg)
        - neg_amp: amplitude of the neg gaussian wrt the amp of the positive one

        Note: it is always recommended to provide theta_pos and theta_neg for a
        better fit.
    threshold : bool, optional
        If True the background pixels (estimated using sigma clipped statistics)
        will be replaced by small random Gaussian noise (recommended for 2g).
    sigfactor: float, optional
        If thresholding is performed, set the the threshold in terms of
        gaussian sigma in the subimage (will depend on your cropping size).
    border_mode : {'reflect', 'nearest', 'constant', 'mirror', 'wrap'}
        Points outside the boundaries of the input are filled accordingly.
        With 'reflect', the input is extended by reflecting about the edge of
        the last pixel. With 'nearest', the input is extended by replicating the
        last pixel. With 'constant', the input is extended by filling all values
        beyond the edge with zeros. With 'mirror', the input is extended by
        reflecting about the center of the last pixel. With 'wrap', the input is
        extended by wrapping around to the opposite edge. Default is 'reflect'.
    save_shifts : bool, optional
        Whether to save the shifts to a file in disk.
    full_output : bool, optional
        Whether to return 2 1d arrays of shifts along with the recentered cube
        or not.
    verbose : bool, optional
        Whether to print to stdout the timing or not.
    debug : bool, optional
        If True the details of the fitting are shown. Won't work when the cube
        contains >20 frames (as it might produce an extremely long output).
    plot : bool, optional
        If True, the shifts are plotted.

    Returns
    -------
    array_rec: numpy ndarray
        The recentered cube.
    y : numpy ndarray
        [full_output=True] 1d array with the shifts in y.
    x : numpy ndarray
        [full_output=True] 1d array with the shifts in x.

    """
    if verbose:
        start_time = time_ini()

    check_array(array, dim=3)

    n_frames, sizey, sizex = array.shape

    if not isinstance(subi_size, int):
        raise ValueError('`subi_size` must be an integer')

    if sizey % 2 == 0:
        if subi_size % 2 != 0:
            subi_size += 1
            print('`subi_size` is odd (while frame size is even)')
            print('Setting `subi_size` to {} pixels'.format(subi_size))
    else:
        if subi_size % 2 == 0:
            subi_size += 1
            print('`subi_size` is even (while frame size is odd)')
            print('Setting `subi_size` to {} pixels'.format(subi_size))

    if isinstance(fwhm, (float, int, np.float32, np.float64)):
        fwhm = np.ones(n_frames) * fwhm

    if debug and array.shape[0] > 20:
        msg = 'Debug with a big array will produce a very long output. '
        msg += 'Try with less than 20 frames in debug mode'
        raise RuntimeWarning(msg)

    if xy is not None:
        pos_x, pos_y = xy
        cond = model != '2gauss'
        if (not isinstance(pos_x, int) or not isinstance(pos_y, int)) and cond:
            raise TypeError('`xy` must be a tuple of integers')
    else:
        pos_y, pos_x = frame_center(array[0])

    cy, cx = frame_center(array[0])
    array_rec = np.empty_like(array)

    if model == 'gauss':
        func = _centroid_2dg_frame
    elif model == 'moff':
        func = _centroid_2dm_frame
    elif model == 'airy':
        func = _centroid_2da_frame
    elif model == '2gauss':
        func = _centroid_2d2g_frame
    else:
        raise ValueError('model not recognized')

    if nproc is None:
        nproc = cpu_count() // 2        # Hyper-threading doubles the # of cores

    if nproc == 1:
        res = []
        if verbose:
            print('2d {}-fitting'.format(model))
        for i in Progressbar(range(n_frames), desc="frames", verbose=verbose):
            if model == "2gauss":
                args = [array, i, subi_size, pos_y, pos_x, debug, fwhm[i],
                        fix_neg, params_2g, threshold, sigfactor]
            else:
                args = [array, i, subi_size, pos_y, pos_x, negative, debug,
                        fwhm[i], threshold, sigfactor]

            res.append(func(*args))
        res = np.array(res, dtype=object)
    elif nproc > 1:
        if model == "2gauss":
            args = [array, iterable(range(n_frames)), subi_size, pos_y, pos_x,
                    debug, iterable(fwhm), fix_neg, params_2g, threshold,
                    sigfactor]
        else:
            args = [array, iterable(range(n_frames)), subi_size, pos_y, pos_x,
                    negative, debug, iterable(fwhm), threshold, sigfactor]
        res = pool_map(nproc, func, *args)
        res = np.array(res, dtype=object)
    y = cy - res[:, 0]
    x = cx - res[:, 1]

    if model == "2gauss" and not fix_neg:
        y_neg = res[:, 2]
        x_neg = res[:, 3]
        fwhm_x = res[:, 4]
        fwhm_y = res[:, 5]
        fwhm_neg_x = res[:, 6]
        fwhm_neg_y = res[:, 7]
        theta = res[:, 8]
        theta_neg = res[:, 9]
        amp_pos = res[:, 10]
        amp_neg = res[:, 11]

    if offset is not None:
        offx, offy = offset
        y -= offy
        x -= offx

    for i in Progressbar(range(n_frames), desc="Shifting", verbose=verbose):
        if debug:
            print("\nShifts in X and Y")
            print(x[i], y[i])
        array_rec[i] = frame_shift(array[i], y[i], x[i], imlib=imlib,
                                   interpolation=interpolation,
                                   border_mode=border_mode)

    if verbose:
        timing(start_time)

    if plot:
        if nproc > 1:
            print("Warning: plots may not show well if nproc is set to a value")
            print(" different than 1.")
        plt.figure(figsize=vip_figsize)
        b = int(np.sqrt(n_frames))
        la = 'Histogram'
        _ = plt.hist(x, bins=b, alpha=0.5, label=la + ' shifts X')
        _ = plt.hist(y, bins=b, alpha=0.5, label=la + ' shifts Y')
        if model == "2gauss" and not fix_neg:
            _ = plt.hist(cx-x_neg, bins=b, alpha=0.5,
                         label=la + ' shifts X (neg gaussian)')
            _ = plt.hist(cy-y_neg, bins=b, alpha=0.5,
                         label=la + ' shifts Y (neg gaussian)')
        plt.legend(loc='best')
        plt.ylabel('Bin counts')
        plt.xlabel('Pixels')

        plt.figure(figsize=vip_figsize)
        plt.plot(y, 'o-', label='shifts in y', alpha=0.5)
        plt.plot(x, 'o-', label='shifts in x', alpha=0.5)
        plt.legend(loc='best')
        plt.grid('on', alpha=0.2)
        plt.ylabel('Pixels')
        plt.xlabel('Frame number')

    if save_shifts:
        np.savetxt('recent_gauss_shifts.txt', np.transpose([y, x]), fmt='%f')
    if full_output:
        if model == "2gauss" and not fix_neg:
            return (array_rec, y, x, y_neg, x_neg, fwhm_x, fwhm_y, fwhm_neg_x,
                    fwhm_neg_y, theta, theta_neg, amp_pos, amp_neg)

        return array_rec, y, x
    else:
        return array_rec


def _centroid_2dg_frame(cube, frnum, size, pos_y, pos_x, negative, debug,
                        fwhm, threshold=False, sigfactor=1):
    """Find the centroid with a 2d Gaussian fit in a frame of the cube."""
    sub_image, y1, x1 = get_square(cube[frnum], size=size, y=pos_y, x=pos_x,
                                   position=True)
    # negative gaussian fit
    if negative:
        sub_image = -sub_image + np.abs(np.min(-sub_image))

    y_i, x_i = fit_2dgaussian(sub_image, crop=False, fwhmx=fwhm, fwhmy=fwhm,
                              threshold=threshold, sigfactor=sigfactor,
                              debug=debug,
                              full_output=False)
    y_i = y1 + y_i
    x_i = x1 + x_i
    return y_i, x_i


def _centroid_2dm_frame(cube, frnum, size, pos_y, pos_x, negative, debug,
                        fwhm, threshold=False, sigfactor=1):
    """Find the centroid with a 2d Moffat fit in a frame of the cube."""
    sub_image, y1, x1 = get_square(cube[frnum], size=size, y=pos_y, x=pos_x,
                                   position=True)
    # negative fit
    if negative:
        sub_image = -sub_image + np.abs(np.min(-sub_image))

    y_i, x_i = fit_2dmoffat(sub_image, crop=False, fwhm=fwhm, debug=debug,
                            threshold=threshold, sigfactor=sigfactor,
                            full_output=False)
    y_i = y1 + y_i
    x_i = x1 + x_i
    return y_i, x_i


def _centroid_2da_frame(cube, frnum, size, pos_y, pos_x, negative, debug,
                        fwhm, threshold=False, sigfactor=1):
    """Find the centroid with a 2d Airy fit in a frame of the cube."""
    sub_image, y1, x1 = get_square(cube[frnum], size=size, y=pos_y, x=pos_x,
                                   position=True)
    # negative fit
    if negative:
        sub_image = -sub_image + np.abs(np.min(-sub_image))

    y_i, x_i = fit_2dairydisk(sub_image, crop=False, fwhm=fwhm,
                              threshold=threshold, sigfactor=sigfactor,
                              full_output=False, debug=debug)
    y_i = y1 + y_i
    x_i = x1 + x_i
    return y_i, x_i


def _centroid_2d2g_frame(cube, frnum, size, pos_y, pos_x, debug=False, fwhm=4,
                         fix_neg=True, params_2g=None, threshold=False,
                         sigfactor=1):
    """Find the centroid with a 2d double Gaussian fit in a cube frame."""
    size = min(cube[frnum].shape[0], cube[frnum].shape[1], size)
    if isinstance(params_2g, dict):
        fwhm_neg = params_2g.get('fwhm_neg', 0.8*fwhm)
        fwhm_pos = params_2g.get('fwhm_pos', 2*fwhm)
        theta_neg = params_2g.get('theta_neg', 0.)
        theta_pos = params_2g.get('theta_pos', 0.)
        neg_amp = params_2g.get('neg_amp', 1)

    res_DF = fit_2d2gaussian(cube[frnum], crop=True, cent=(pos_x, pos_y),
                             cropsize=size, fwhm_neg=fwhm_neg,
                             fwhm_pos=fwhm_pos, neg_amp=neg_amp,
                             fix_neg=fix_neg, theta_neg=theta_neg,
                             theta_pos=theta_pos, threshold=threshold,
                             sigfactor=sigfactor, full_output=True, debug=debug)
    y_i = res_DF['centroid_y']
    x_i = res_DF['centroid_x']

    if not fix_neg:
        y_neg = res_DF['centroid_y_neg']
        x_neg = res_DF['centroid_x_neg']
        fwhm_x = res_DF['fwhm_x']
        fwhm_y = res_DF['fwhm_y']
        fwhm_neg_x = res_DF['fwhm_x_neg']
        fwhm_neg_y = res_DF['fwhm_y_neg']
        theta = res_DF['theta']
        theta_neg = res_DF['theta_neg']
        amp_pos = res_DF['amplitude']
        amp_neg = res_DF['amplitude_neg']
        return (y_i, x_i, y_neg, x_neg, fwhm_x, fwhm_y, fwhm_neg_x, fwhm_neg_y,
                theta, theta_neg, amp_pos, amp_neg)
    return y_i, x_i


def cube_recenter_via_speckles(cube_sci, cube_ref=None, alignment_iter=5,
                               gammaval=1, min_spat_freq=0.5, max_spat_freq=3,
                               fwhm=4, debug=False, recenter_median=False,
                               fit_type='gaus', negative=True, crop=True,
                               subframesize=21, mask=None, collapse='median',
                               imlib='vip-fft', interpolation='lanczos4',
                               border_mode='reflect', log=True, plot=True,
                               full_output=False, nproc=None, **collapse_args):
    """Register frames based on the median speckle pattern.

    The function also optionally centers images based on the position of the
    vortex null in the median frame (through a negative Gaussian fit). Images
    are filtered to isolate speckle spatial frequencies.

    Parameters
    ----------
    cube_sci : numpy ndarray
        Science cube.
    cube_ref : numpy ndarray
        Reference cube (e.g. for NIRC2 data in RDI mode).
    alignment_iter : int, optional
        Number of alignment iterations (recomputes median after each iteration).
    gammaval : int, optional
        Applies a gamma correction to emphasize speckles (useful for faint
        stars).
    min_spat_freq : float, optional
        Spatial frequency for low pass filter.
    max_spat_freq : float, optional
        Spatial frequency for high pass filter.
    fwhm : float, optional
        Full width at half maximum.
    debug : bool, optional
        Outputs extra info.
    recenter_median : bool, optional
        Recenter the frames at each iteration based on a 2d fit.
    fit_type : str, optional
        If recenter_median is True, this is the model to which the image is
        fitted to for recentering. 'gaus' works well for NIRC2_AGPM data.
        'ann' works better for NACO+AGPM data.
    negative : bool, optional
        If True, uses a negative gaussian fit to determine the center of the
        median frame.
    crop: bool, optional
        Whether to calculate the recentering on a cropped version of the cube
        that is speckle-dominated (recommended).
    subframesize : int, optional
        Sub-frame window size used. Should cover the region where speckles are
        the dominant noise source.
    mask: 2D np.ndarray, optional
        Binary mask indicating where the cross-correlation should be calculated
        in the images. If provided, should be the same size as array frames.
    collapse : {'median', 'mean', 'sum', 'max', 'trimmean', 'absmean', 'wmean'}
        Method used to collapse the aligned cube before 2D Gaussian fit. Should
        be an argument accepted by the ``vip_hci.preproc.cube_collapse``
        function.
    imlib : str, optional
        Image processing library to use.
    interpolation : str, optional
        Interpolation method to use.
    border_mode : {'reflect', 'nearest', 'constant', 'mirror', 'wrap'}
        Points outside the boundaries of the input are filled accordingly.
        With 'reflect', the input is extended by reflecting about the edge of
        the last pixel. With 'nearest', the input is extended by replicating the
        last pixel. With 'constant', the input is extended by filling all values
        beyond the edge with zeros. With 'mirror', the input is extended by
        reflecting about the center of the last pixel. With 'wrap', the input is
        extended by wrapping around to the opposite edge. Default is 'reflect'.
    log : bool
        Whether to run the cross-correlation algorithm on images converted in
        log scale. This can be useful to leverage the whole extent of the PSF
        and be less dominated by the brightest central pixels.
    plot : bool, optional
        If True, the shifts are plotted.
    full_output: bool, optional
        Whether to return more variables, useful for debugging.
    **collapse_args:
        Additional arguments passed to the ``vip_hci.preproc.cube_collapse``
        function.

    Returns
    -------
    cube_reg_sci : numpy 3d ndarray
        Registered science cube
    cube_reg_ref : numpy 3d ndarray
        [cube_ref!=None] Cube registered to science frames
    cube_sci_lpf : numpy 3d ndarray
        [full_output=True] Low+high-pass filtered science cube
    cube_stret : numpy 3d ndarray
        [full_output=True] cube_stret with stretched values used for cross-corr
    cum_x_shifts_sci: numpy 1d array
        [full_output=True] Vector of x shifts for science frames
    cum_y_shifts_sci: numpy 1d array
        [full_output=True] Vector of x shifts for science frames
    cum_x_shifts_ref: numpy 1d array
        [full_output=True & cube_ref!=None] Vector of x shifts for ref frames
    cum_y_shifts_ref: numpy 1d array
        [full_output=True & cube_ref!=None] Vector of y shifts for ref frames
    """
    n, y, x = cube_sci.shape
    check_array(cube_sci, dim=3)
    gam = gammaval

    if nproc is None:
        nproc = cpu_count()//2

    if recenter_median and fit_type not in {'gaus', 'ann'}:
        raise TypeError("fit type not recognized. Should be 'ann' or 'gaus'")

    if crop and not subframesize < y:
        raise ValueError('`Subframesize` is too large')

    if cube_ref is not None:
        ref_star = True
        nref = cube_ref.shape[0]
    else:
        ref_star = False

    if crop:
        cube_sci_subframe = cube_crop_frames(cube_sci, subframesize, force=True,
                                             verbose=False)
        if ref_star:
            cube_ref_subframe = cube_crop_frames(cube_ref, subframesize,
                                                 force=True, verbose=False)
    else:
        subframesize = cube_sci.shape[-1]
        cube_sci_subframe = np.copy(cube_sci)
        if ref_star:
            cube_ref_subframe = np.copy(cube_ref)

    ceny, cenx = frame_center(cube_sci_subframe[0])
    print('Sub frame shape: {}'.format(cube_sci_subframe.shape))
    print('Center pixel: ({}, {})'.format(ceny, cenx))

    # Filtering cubes. Will be used for alignment purposes
    cube_sci_lpf = np.copy(cube_sci_subframe)
    if ref_star:
        cube_ref_lpf = np.copy(cube_ref_subframe)

    cube_sci_lpf = cube_sci_lpf - np.min(cube_sci_lpf)
    if ref_star:
        cube_ref_lpf = cube_ref_lpf - np.min(cube_ref_lpf)

<<<<<<< HEAD
    if max_spat_freq > 0:
        median_size = int(fwhm * max_spat_freq)
        # Remove spatial frequencies <0.5 lam/D and >3lam/D to isolate speckles
        cube_sci_hpf = cube_filter_highpass(cube_sci_lpf, 'median-subt',
                                            median_size=median_size,
                                            verbose=False)
    else:
        cube_sci_hpf = cube_sci_lpf
=======
    # Remove spatial frequencies <0.5 lam/D and >3lam/D to isolate speckles
    if max_spat_freq > 0:
        median_size = int(fwhm * max_spat_freq)
        cube_sci_hpf = cube_filter_highpass(cube_sci_lpf, 'median-subt',
                                            median_size=median_size, verbose=False)
    else:
        cube_sci_hpf = np.copy(cube_sci_lpf)

>>>>>>> 8c3268ef
    if min_spat_freq > 0:
        cube_sci_lpf = cube_filter_lowpass(cube_sci_hpf, 'gauss',
                                           fwhm_size=min_spat_freq * fwhm,
                                           verbose=False)
    else:
        cube_sci_lpf = np.copy(cube_sci_hpf)

    if ref_star:
        if max_spat_freq > 0:
            cube_ref_hpf = cube_filter_highpass(cube_ref_lpf, 'median-subt',
                                                median_size=median_size,
                                                verbose=False)
        else:
            cube_ref_hpf = cube_ref_lpf
        if min_spat_freq > 0:
            cube_ref_lpf = cube_filter_lowpass(cube_ref_hpf, 'gauss',
                                               fwhm_size=min_spat_freq * fwhm,
                                               verbose=False)
        else:
            cube_ref_lpf = np.copy(cube_ref_hpf)

    if ref_star:
        align_cube = np.zeros((1 + n + nref, subframesize, subframesize))
        align_cube[1:(n + 1), :, :] = cube_sci_lpf
        align_cube[(n + 1):(n + 2 + nref), :, :] = cube_ref_lpf
    else:
        align_cube = np.zeros((1 + n, subframesize, subframesize))
        align_cube[1:(n + 1), :, :] = cube_sci_lpf

    n_frames = align_cube.shape[0]  # 1+n or 1+n+nref
    cum_y_shifts = 0
    cum_x_shifts = 0

    # no iteration => just align with respect to first frame => converges
    if alignment_iter == 1:
        align_cube[0] = cube_sci_lpf[0]
        # center the cube with stretched values
        if log:
            cube_stret = np.log10((align_cube-np.min(align_cube)+1)**gam)
        else:
            cube_stret = align_cube.copy()
        if mask is not None and crop:
            mask_tmp = frame_crop(mask, subframesize)
        else:
            mask_tmp = mask
        res = cube_recenter_dft_upsampling(cube_stret, center_fr1=(ceny, cenx),
                                           fwhm=fwhm, subi_size=None,
                                           full_output=True,
                                           verbose=debug, plot=plot,
                                           mask=mask_tmp, imlib=imlib,
                                           interpolation=interpolation,
                                           nproc=nproc)
        cube_stret, y_shift, x_shift = res
        sqsum_shifts = np.sum(np.sqrt(y_shift ** 2 + x_shift ** 2))
        print('Square sum of shift vecs: ' + str(sqsum_shifts))

        for j in range(1, n_frames):
            align_cube[j] = frame_shift(align_cube[j], y_shift[j], x_shift[j],
                                        imlib=imlib,
                                        interpolation=interpolation,
                                        border_mode=border_mode)
        cum_y_shifts += y_shift
        cum_x_shifts += x_shift

        if recenter_median:
            align_cube[0] = cube_collapse(align_cube[1:(n + 1)], mode=collapse,
                                          **collapse_args)
            # Recenter the median frame using a 2d fit
            if fit_type == 'gaus' and negative:
                crop_sz = int(fwhm)
            elif fit_type == 'gaus':
                crop_sz = int(3*fwhm)
            else:
                crop_sz = int(6*fwhm)
            if not crop_sz % 2:
                # size should be odd and small, between 5 and 7
                if crop_sz > 7:
                    crop_sz -= 1
                else:
                    crop_sz += 1
            sub_image, y1, x1 = get_square(align_cube[0], size=crop_sz,
                                           y=ceny, x=cenx, position=True)

            if fit_type == 'gaus':
                if negative:
                    sub_image = -sub_image + np.abs(np.min(-sub_image))
                y_i, x_i = fit_2dgaussian(sub_image, crop=False,
                                          threshold=False, sigfactor=1,
                                          debug=debug, full_output=False)
            elif fit_type == 'ann':
                y_i, x_i, rad = _fit_2dannulus(sub_image, fwhm=fwhm, crop=False,
                                               hole_rad=0.5, sampl_cen=0.1,
                                               sampl_rad=0.2, ann_width=0.5,
                                               unc_in=2.)
            yshift = ceny - (y1 + y_i)
            xshift = cenx - (x1 + x_i)

            cum_y_shifts += yshift
            cum_x_shifts += xshift
    else:
        for i in range(alignment_iter):
            align_cube[0] = cube_collapse(align_cube[1:(n + 1)], mode=collapse,
                                          **collapse_args)
            if recenter_median:
                # Recenter the median frame using a 2d fit
                if fit_type == 'gaus' and negative:
                    crop_sz = int(fwhm)
                elif fit_type == 'gaus':
                    crop_sz = int(3*fwhm)
                else:
                    crop_sz = int(6*fwhm)
                if not crop_sz % 2:
                    # size should be odd and small, between 5 and 7
                    if crop_sz > 7:
                        crop_sz -= 1
                    else:
                        crop_sz += 1
                sub_image, y1, x1 = get_square(align_cube[0], size=crop_sz,
                                               y=ceny, x=cenx, position=True)

                if fit_type == 'gaus':
                    if negative:
                        sub_image = -sub_image + np.abs(np.min(-sub_image))
                    y_i, x_i = fit_2dgaussian(sub_image, crop=False,
                                              threshold=False, sigfactor=1,
                                              debug=debug, full_output=False)
                elif fit_type == 'ann':
                    y_i, x_i, rad = _fit_2dannulus(sub_image, fwhm=fwhm,
                                                   crop=False, hole_rad=0.5,
                                                   sampl_cen=0.1, sampl_rad=0.2,
                                                   ann_width=0.5, unc_in=2.)
                yshift = ceny - (y1 + y_i)
                xshift = cenx - (x1 + x_i)

                align_cube[0] = frame_shift(align_cube[0, :, :], yshift, xshift,
                                            imlib=imlib,
                                            interpolation=interpolation,
                                            border_mode=border_mode)

<<<<<<< HEAD
            # center the cube with stretched values
            if log:
                cube_stret = np.log10((align_cube-np.min(align_cube)+1)**gam)
            else:
                cube_stret = align_cube.copy()
            cube_stret = np.log10((np.abs(align_cube) + 1)**gam)
            if mask is not None and crop:
                mask_tmp = frame_crop(mask, subframesize)
            else:
                mask_tmp = mask
            res = cube_recenter_dft_upsampling(cube_stret, subi_size=None,
                                               center_fr1=(ceny, cenx),
                                               fwhm=fwhm, full_output=True,
                                               verbose=False, plot=False,
                                               mask=mask_tmp, imlib=imlib,
                                               interpolation=interpolation,
                                               nproc=nproc)
            _, y_shift, x_shift = res
            sqsum_shifts = np.sum(np.sqrt(y_shift ** 2 + x_shift ** 2))
            print('Square sum of shift vecs: ' + str(sqsum_shifts))

            for j in range(1, n_frames):
                align_cube[j] = frame_shift(align_cube[j], y_shift[j],
=======
        # center the cube with stretched values
        cube_stret = np.log10((np.abs(alignment_cube) + 1) ** gammaval)
        if mask is not None and crop:
            mask_tmp = frame_crop(mask, subframesize)
        else:
            mask_tmp = mask
        res = cube_recenter_dft_upsampling(cube_stret, center_fr1=(ceny, cenx),
                                           fwhm=fwhm, subi_size=None,
                                           full_output=True, verbose=False,
                                           plot=False, mask=mask_tmp,
                                           imlib=imlib, interpolation=interpolation,
                                           nproc=nproc)
        _, y_shift, x_shift = res
        sqsum_shifts = np.sum(np.sqrt(y_shift ** 2 + x_shift ** 2))
        print('Square sum of shift vecs: ' + str(sqsum_shifts))

        for j in range(1, n_frames):
            alignment_cube[j] = frame_shift(alignment_cube[j], y_shift[j],
>>>>>>> 8c3268ef
                                            x_shift[j], imlib=imlib,
                                            interpolation=interpolation,
                                            border_mode=border_mode)

            cum_y_shifts += y_shift
            cum_x_shifts += x_shift

    cube_reg_sci = np.copy(cube_sci)
    cum_y_shifts_sci = cum_y_shifts[1:(n + 1)]
    cum_x_shifts_sci = cum_x_shifts[1:(n + 1)]
    cube_reg_sci = cube_shift(cube_sci, cum_y_shifts_sci, cum_x_shifts_sci,
                              imlib=imlib, interpolation=interpolation,
                              border_mode=border_mode)

    if plot:
        plt.figure(figsize=vip_figsize)
        plt.plot(cum_x_shifts_sci, 'o-', label='Shifts in x', alpha=0.5)
        plt.plot(cum_y_shifts_sci, 'o-', label='Shifts in y', alpha=0.5)
        plt.legend(loc='best')
        plt.grid('on', alpha=0.2)
        plt.ylabel('Pixels')
        plt.xlabel('Frame number')

        plt.figure(figsize=vip_figsize)
        b = int(np.sqrt(n))
        la = 'Histogram'
        _ = plt.hist(cum_x_shifts_sci, bins=b, alpha=0.5, label=la+' shifts X')
        _ = plt.hist(cum_y_shifts_sci, bins=b, alpha=0.5, label=la+' shifts Y')
        plt.legend(loc='best')
        plt.ylabel('Bin counts')
        plt.xlabel('Pixels')

    if ref_star:
        cube_reg_ref = np.copy(cube_ref)
        cum_y_shifts_ref = cum_y_shifts[(n + 1):]
        cum_x_shifts_ref = cum_x_shifts[(n + 1):]
        cube_reg_ref = cube_shift(cube_ref, cum_y_shifts_ref, cum_x_shifts_ref,
                                  imlib=imlib, interpolation=interpolation,
                                  border_mode=border_mode)

    if ref_star:
        if full_output:
            return (cube_reg_sci, cube_reg_ref, cube_sci_lpf, cube_stret,
                    cum_x_shifts_sci, cum_y_shifts_sci, cum_x_shifts_ref,
                    cum_y_shifts_ref)
        else:
            return (cube_reg_sci, cube_reg_ref)
    else:
        if full_output:
            return (cube_reg_sci, cube_sci_lpf, cube_stret,
                    cum_x_shifts_sci, cum_y_shifts_sci)
        else:
            return cube_reg_sci


def _fit_2dannulus(array, fwhm=4, crop=False, cent=None, cropsize=15,
                   hole_rad=0.5, sampl_cen=0.1, sampl_rad=None, ann_width=0.5,
                   unc_in=2.):
    """Find the center of a donut-shape signal (e.g. a coronagraphic PSF) with\
    an annulus fit.

    The function uses a grid of positions for the center and radius of the
    annulus. The best fit is found by maximizing the mean flux measured in the
    annular mask. This requires the image to be already roughly centered
    (by an uncertainty provided by unc_in).

    Parameters
    ----------
    array : array_like
        Image with a single donut-like source, already approximately at the
        center of the frame.
    fwhm : float
        Gaussian PSF full width half maximum from fitting (in pixels).
    hole_rad: float, opt
        First estimate of the hole radius (in terms of fwhm). The grid search
        on the radius of the optimal annulus goes from 0.5 to 2 times hole_rad.
        Note: for the AGPM PSF of VLT/NACO, the optimal hole_rad ~ 0.5FWHM.
    sampl_cen: float, opt
        Precision of the grid sampling to find the center of the annulus (in
        pixels)
    sampl_rad: float, opt or None.
        Precision of the grid sampling to find the optimal radius of the
        annulus (in pixels). If set to None, there is no grid search for the
        optimal radius of the annulus, the value given by hole_rad is used.
    ann_width: float, opt
        Width of the annulus in FWHM; default is 0.5 FWHM.
    unc_in: float, opt
        Initial uncertainty on the center location (with respect to center of
        input subframe) in pixels; this will set the grid width.

    Returns
    -------
    mean_y : float
        Source centroid y position on the full image from fitting.
    mean_x : float
        Source centroid x position on the full image from fitting.
    if sampl_rad is not None, also returns final_hole_rad:
    final_hole_rad : float
        Best fit radius of the hole, in terms of fwhm.
    """
    if cent is None:
        ceny, cenx = frame_center(array)
    else:
        cenx, ceny = cent

    if crop:
        x_sub_px = cenx % 1
        y_sub_px = ceny % 1

        imside = array.shape[0]
        psf_subimage, suby, subx = get_square(array, min(cropsize, imside),
                                              int(ceny), int(cenx),
                                              position=True)
        ceny, cenx = frame_center(psf_subimage)
        ceny += y_sub_px
        cenx += x_sub_px

    ann_sz = ann_width*fwhm

    grid_sh_x = np.arange(-unc_in, unc_in, sampl_cen)
    grid_sh_y = np.arange(-unc_in, unc_in, sampl_cen)
    if sampl_rad is None:
        rads = [hole_rad*fwhm]
    else:
        rads = np.arange(0.5*hole_rad*fwhm, 2*hole_rad*fwhm, sampl_rad)
    flux_ann = np.zeros([grid_sh_x.shape[0], grid_sh_y.shape[0]])
    best_rad = np.zeros([grid_sh_x.shape[0], grid_sh_y.shape[0]])

    for ii, xx in enumerate(grid_sh_x):
        for jj, yy in enumerate(grid_sh_y):
            tmp_tmp = frame_shift(array, yy, xx)
            for rr, rad in enumerate(rads):
                # mean flux in the annulus
                tmp = frame_basic_stats(tmp_tmp, 'annulus', inner_radius=rad,
                                        size=ann_sz, plot=False)

                if tmp > flux_ann[ii, jj]:
                    flux_ann[ii, jj] = tmp
                    best_rad[ii, jj] = rad
    i_max, j_max = np.unravel_index(np.argmax(flux_ann), flux_ann.shape)
    mean_x = cenx - grid_sh_x[i_max]
    mean_y = ceny - grid_sh_y[j_max]

    if sampl_rad is None:
        return mean_y, mean_x
    else:
        final_hole_rad = best_rad[i_max, j_max]/fwhm
        return mean_y, mean_x, final_hole_rad<|MERGE_RESOLUTION|>--- conflicted
+++ resolved
@@ -64,7 +64,7 @@
 
 def frame_shift(array, shift_y, shift_x, imlib='vip-fft',
                 interpolation='lanczos4', border_mode='reflect'):
-    """ Shifts a 2D array by shift_y, shift_x.
+    """Shift a 2D array by shift_y, shift_x.
 
     Parameters
     ----------
@@ -306,9 +306,8 @@
 
 def frame_center_satspots(array, xy, subi_size=19, sigfactor=6, shift=False,
                           imlib='vip-fft', interpolation='lanczos4',
-<<<<<<< HEAD
-                          fit_type='moff', border_mode='reflect', debug=False,
-                          verbose=True):
+                          fit_type='moff', filter_freq=(0, 0),
+                          border_mode='reflect', debug=False, verbose=True):
     """Find the center of a frame with satellite spots (relevant e.g. for\
     VLT/SPHERE data).
 
@@ -319,19 +318,6 @@
     are too extreme, the debug parameter will allow to see in depth what is
     going on with the fit (you may have to adjust the `sigfactor` for the
     background pixels thresholding).
-=======
-                          fit_type='moff', filter_freq=(0,0), 
-                          border_mode='reflect', 
-                          debug=False, verbose=True):
-    """ Finds the center of a frame with waffle/satellite spots (e.g. for
-    VLT/SPHERE). The method used to determine the center is by centroiding the
-    4 spots via a 2d Gaussian fit and finding the intersection of the
-    lines they create (see Notes). This method is very sensitive to the SNR of
-    the satellite spots, therefore thresholding of the background pixels is
-    performed. If the results are too extreme, the debug parameter will allow to
-    see in depth what is going on with the fit (maybe you'll need to adjust the
-    sigfactor for the background pixels thresholding).
->>>>>>> 8c3268ef
 
     Parameters
     ----------
@@ -357,14 +343,14 @@
         See the documentation of the ``vip_hci.preproc.frame_shift`` function.
     fit_type: str, optional {'gaus','moff'}
         Type of 2d fit to infer the centroid of the satellite spots.
-    filter_freq: tuple of 2 floats, optional 
-        If the first (resp. second) element of the tuple is larger than 0, 
-        a high-pass (resp. low-pass) filter is applied to the image, 
-        before fitting the satellite spots. The elements should correspond to 
-        the fwhm_size of the frame_filter_highpass and frame_filter_lowpass 
+    filter_freq: tuple of 2 floats, optional
+        If the first (resp. second) element of the tuple is larger than 0,
+        a high-pass (resp. low-pass) filter is applied to the image,
+        before fitting the satellite spots. The elements should correspond to
+        the fwhm_size of the frame_filter_highpass and frame_filter_lowpass
         functions, respectively. If both elements are non-zero, both high-pass
-        and low-pass filter of the image are applied, in that order.
-        This can be useful to better isolate the signal from the satellite spots. 
+        and low-pass filter of the image are applied, in that order. This can be
+        useful to better isolate the signal from the satellite spots.
     border_mode : {'reflect', 'nearest', 'constant', 'mirror', 'wrap'}
         Points outside the boundaries of the input are filled accordingly.
         With 'reflect', the input is extended by reflecting about the edge of
@@ -465,13 +451,13 @@
     centx = []
     centy = []
     subims = []
-    
+
     if filter_freq[0] > 0:
-        array = frame_filter_highpass(array, mode='gauss-subt', 
+        array = frame_filter_highpass(array, mode='gauss-subt',
                                       fwhm_size=filter_freq[0])
     if filter_freq[1] > 0:
         array = frame_filter_lowpass(array, fwhm_size=filter_freq[1])
-        
+
     for i in range(len(xy)):
         sim, y, x = get_square(array, subi_size, xy[i][1], xy[i][0],
                                position=True, verbose=False)
@@ -529,26 +515,16 @@
 
 
 def cube_recenter_satspots(array, xy, subi_size=19, sigfactor=6, plot=True,
-<<<<<<< HEAD
-                           fit_type='moff', lbda=None, border_mode='constant',
-                           debug=False, verbose=True, full_output=False):
+                           fit_type='moff', lbda=None, filter_freq=(0, 0),
+                           border_mode='constant', debug=False, verbose=True,
+                           full_output=False):
     """Recenter an image cube based on satellite spots (more details in `.
 
     The function relies on ``frame_center_satspots`` to align each image of the
-    sequence individually (more details in the docstring of that function). The
-    function can also return the shifted images, plot the histogram of the
-    shifts, and calculate its statistics. This is important to assess the
-=======
-                           fit_type='moff', lbda=None, filter_freq=(0,0), 
-                           border_mode='constant', debug=False, verbose=True, 
-                           full_output=False):
-    """ Function analog to frame_center_satspots but for image sequences. It
-    actually will call frame_center_satspots for each image in the cube. The
-    function also returns the shifted images (not recommended to use when the
-    shifts are of a few percents of a pixel) and plots the histogram of the
-    shifts and calculate its statistics. This is important to assess the
->>>>>>> 8c3268ef
-    dispersion of the star center by using artificial waffle/satellite spots
+    cube individually (details in ``vip_hci.preproc.frame_center_satspots``).
+    The function returns the recentered image cube, abd can also plot the
+    histogram of the shifts, and calculate its statistics. The latter can help
+    to assess the dispersion of the star center by using waffle/satellite spots
     (like those in VLT/SPHERE images) and evaluate the uncertainty of the
     position of the center.
 
@@ -579,14 +555,14 @@
     lbda: 1d array or list, opt
         Wavelength vector. If provided, the subimages will be scaled accordingly
         to follow the motion of the satellite spots.
-    filter_freq: tuple of 2 floats, optional 
-        If the first (resp. second) element of the tuple is larger than 0, 
-        a high-pass (resp. low-pass) filter is applied to the image, 
-        before fitting the satellite spots. The elements should correspond to 
-        the fwhm_size of the frame_filter_highpass and frame_filter_lowpass 
+    filter_freq: tuple of 2 floats, optional
+        If the first (resp. second) element of the tuple is larger than 0,
+        a high-pass (resp. low-pass) filter is applied to the image,
+        before fitting the satellite spots. The elements should correspond to
+        the fwhm_size of the frame_filter_highpass and frame_filter_lowpass
         functions, respectively. If both elements are non-zero, both high-pass
         and low-pass filter of the image are applied, in that order.
-        This can be useful to better isolate the signal from the satellite spots. 
+        This can be useful to isolate the signal from the satellite spots.
     border_mode : {'reflect', 'nearest', 'constant', 'mirror', 'wrap'}
         Points outside the boundaries of the input are filled accordingly.
         With 'reflect', the input is extended by reflecting about the edge of
@@ -779,7 +755,6 @@
         [full_output=True] Radon cost function surface.
 
     """
-
     if array.ndim != 2:
         raise TypeError('Input array is not a frame or 2d array')
 
@@ -1073,14 +1048,11 @@
 
 def cube_recenter_radon(array, full_output=False, verbose=True, imlib='vip-fft',
                         interpolation='lanczos4', border_mode='reflect',
-<<<<<<< HEAD
-                        **kwargs):
-    """Recenter a cube looping through its frames and calling the\
-=======
                         nproc=None, **kwargs):
-    """ Recenters a cube looping through its frames and calling the
->>>>>>> 8c3268ef
-    ``frame_center_radon`` function, as in [PUE15]_.
+    """Recenter a cube using the Radon transform, as in [PUE15]_.
+
+    The function loops through its frames, relying on the ``frame_center_radon``
+    function for the recentering.
 
     Parameters
     ----------
@@ -1160,19 +1132,12 @@
                                  center_fr1=None, negative=False, fwhm=4,
                                  imlib='vip-fft', interpolation='lanczos4',
                                  mask=None, border_mode='reflect', log=False,
-<<<<<<< HEAD
                                  collapse='median', full_output=False,
                                  verbose=True, nproc=None, save_shifts=False,
                                  debug=False, plot=True, **collapse_args):
     """Recenter a cube of frames using the DFT upsampling method as proposed\
-    in [GUI08]_ and implemented in the ``register_translation`` function from\
-=======
-                                 full_output=False, verbose=True, nproc=None,
-                                 save_shifts=False, debug=False, plot=True):
-    """ Recenters a cube of frames using the DFT upsampling method as proposed
-    in [GUI08]_ and implemented in the ``phase_cross_correlation`` function from
->>>>>>> 8c3268ef
-    scikit-image.
+    in [GUI08]_ and implemented in the ``phase_cross_correlation`` function\
+    from scikit-image.
 
     The algorithm (DFT upsampling) obtains an initial estimate of the
     cross-correlation peak by an FFT and then refines the shift estimation by
@@ -1188,7 +1153,6 @@
     ----------
     array : numpy ndarray
         Input cube.
-<<<<<<< HEAD
     upsample_factor : int, optional
         Upsampling factor (default 100). Images will be registered to within
         1/upsample_factor of a pixel. The larger the slower the algorithm.
@@ -1203,11 +1167,6 @@
         algorithm aligns all subsequent frames to the first one. This tuple
         should be the rough coordinates of the centroid in the first frame. If
         not provided, the function considers the center of the images.
-=======
-    center_fr1 : tuple, optional
-        Coordinates in (y, x) of the center of the subimage for fitting a
-        2d Gaussian and centroiding the 1st frame.
->>>>>>> 8c3268ef
     negative : bool, optional
         [subi_size != None] If True the final centroiding is done with a
         negative 2D Gaussian fit, instead of a positive one.
@@ -1414,33 +1373,12 @@
 
 def _shift_dft(array_rec, array, frnum, upsample_factor, mask, interpolation,
                imlib, border_mode):
-<<<<<<< HEAD
-    """Dft-based shift, as used in recenter_dft_unsampling."""
-    if version.parse(skimage.__version__) > version.parse('0.17.0'):
-        shift_yx = cc_center(array_rec[0], array[frnum],
-                             upsample_factor=upsample_factor,
-                             reference_mask=mask)
-    else:
-        shift_yx = cc_center(array_rec[0], array[frnum],
-                             upsample_factor=upsample_factor)
+    """Align images using a DFT-based cross-correlation algorithm."""
+    shift_yx = phase_cross_correlation(array_rec[0], array[frnum],
+                                       upsample_factor=upsample_factor,
+                                       reference_mask=mask)
     y_i, x_i = shift_yx[0]
-=======
-    """Function used in cube_recenter_dft_upsampling. See the docstring of
-    skimage.register.phase_cross_correlation for a description of the
-    ``normalization`` parameter which was added in scikit-image 0.19. This
-    should be set to None to maintain the original behaviour of _shift_dft."""
-
-    shifts = phase_cross_correlation(array_rec[0], array[frnum],
-                                     upsample_factor=upsample_factor,
-                                     reference_mask=mask,
-                                     normalization=None)
-    # from skimage 0.22, phase_cross_correlation returns two more variables
-    # in addition to the array of shifts
-    if len(shifts) == 3:
-        shifts = shifts[0]
-
-    y_i, x_i = shifts
->>>>>>> 8c3268ef
+
     array_rec_i = frame_shift(array[frnum], shift_y=y_i, shift_x=x_i,
                               imlib=imlib, interpolation=interpolation,
                               border_mode=border_mode)
@@ -1929,7 +1867,6 @@
     if ref_star:
         cube_ref_lpf = cube_ref_lpf - np.min(cube_ref_lpf)
 
-<<<<<<< HEAD
     if max_spat_freq > 0:
         median_size = int(fwhm * max_spat_freq)
         # Remove spatial frequencies <0.5 lam/D and >3lam/D to isolate speckles
@@ -1938,16 +1875,6 @@
                                             verbose=False)
     else:
         cube_sci_hpf = cube_sci_lpf
-=======
-    # Remove spatial frequencies <0.5 lam/D and >3lam/D to isolate speckles
-    if max_spat_freq > 0:
-        median_size = int(fwhm * max_spat_freq)
-        cube_sci_hpf = cube_filter_highpass(cube_sci_lpf, 'median-subt',
-                                            median_size=median_size, verbose=False)
-    else:
-        cube_sci_hpf = np.copy(cube_sci_lpf)
-
->>>>>>> 8c3268ef
     if min_spat_freq > 0:
         cube_sci_lpf = cube_filter_lowpass(cube_sci_hpf, 'gauss',
                                            fwhm_size=min_spat_freq * fwhm,
@@ -2087,13 +2014,11 @@
                                             interpolation=interpolation,
                                             border_mode=border_mode)
 
-<<<<<<< HEAD
             # center the cube with stretched values
             if log:
                 cube_stret = np.log10((align_cube-np.min(align_cube)+1)**gam)
             else:
                 cube_stret = align_cube.copy()
-            cube_stret = np.log10((np.abs(align_cube) + 1)**gam)
             if mask is not None and crop:
                 mask_tmp = frame_crop(mask, subframesize)
             else:
@@ -2111,26 +2036,6 @@
 
             for j in range(1, n_frames):
                 align_cube[j] = frame_shift(align_cube[j], y_shift[j],
-=======
-        # center the cube with stretched values
-        cube_stret = np.log10((np.abs(alignment_cube) + 1) ** gammaval)
-        if mask is not None and crop:
-            mask_tmp = frame_crop(mask, subframesize)
-        else:
-            mask_tmp = mask
-        res = cube_recenter_dft_upsampling(cube_stret, center_fr1=(ceny, cenx),
-                                           fwhm=fwhm, subi_size=None,
-                                           full_output=True, verbose=False,
-                                           plot=False, mask=mask_tmp,
-                                           imlib=imlib, interpolation=interpolation,
-                                           nproc=nproc)
-        _, y_shift, x_shift = res
-        sqsum_shifts = np.sum(np.sqrt(y_shift ** 2 + x_shift ** 2))
-        print('Square sum of shift vecs: ' + str(sqsum_shifts))
-
-        for j in range(1, n_frames):
-            alignment_cube[j] = frame_shift(alignment_cube[j], y_shift[j],
->>>>>>> 8c3268ef
                                             x_shift[j], imlib=imlib,
                                             interpolation=interpolation,
                                             border_mode=border_mode)
