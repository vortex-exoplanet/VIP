--- conflicted
+++ resolved
@@ -775,16 +775,12 @@
 
     Returns
     -------
-<<<<<<< HEAD
     array_recentered : numpy ndarray
-        The recentered cube. Frames have now odd size.
-=======
-    array_recentered : array_like
         The recentered cube.
->>>>>>> 1981ab09
-    If full_output is True:
-    y, x : numpy ndarray
-        1d arrays with the shifts in y and x.
+    y : numpy ndarray
+        [full_output=True] 1d array with the shifts in y.
+    x : numpy ndarray
+        [full_output=True] 1d array with the shifts in x.
 
     Notes
     -----
@@ -980,16 +976,12 @@
 
     Returns
     -------
-<<<<<<< HEAD
     array_recentered : numpy ndarray
-        The recentered cube. Frames have now odd size.
-=======
-    array_recentered : array_like
         The recentered cube.
->>>>>>> 1981ab09
-    If full_output is True:
-    y, x : numpy ndarray
-        1d arrays with the shifts in y and x.
+    y : numpy ndarray
+        [full_output=True] 1d array with the shifts in y.
+    x : numpy ndarray
+        [full_output=True] 1d array with the shifts in x.
 
     """
     if verbose:
