--- conflicted
+++ resolved
@@ -1,11 +1,8 @@
 -r requirements.txt
 sphinx <= 1.5.6
 pytest
-<<<<<<< HEAD
+pytest-cov ~=2.6.0
+codecov ~=2.0.15
 flake8 ~= 3.5.0
 flake8-bandit ~= 1.0.2
-flake8-docstrings ~= 1.3.0
-=======
-pytest-cov ~=2.6.0
-codecov ~=2.0.15
->>>>>>> f884af03
+flake8-docstrings ~= 1.3.0