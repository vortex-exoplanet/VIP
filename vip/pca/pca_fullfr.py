--- conflicted
+++ resolved
@@ -838,15 +838,10 @@
             ax2.grid('on', 'major', linestyle='solid', alpha=0.2)
             #plt.savefig('figure.pdf', dpi=300, bbox_inches='tight')
             print()
-<<<<<<< HEAD
+    
     # Optionally, save the contrast curve
     if save_plot != None:
         plt.savefig(save_plot, dpi=100, bbox_inches='tight')
-=======
-            # Optionally, save the contrast curve
-            if save_plot is not None:
-                plt.savefig(save_plot, dpi=100, bbox_inches='tight')
->>>>>>> 84d6077f
 
     if mode == 'fullfr':
         finalfr = pca(cube, angle_list, cube_ref=cube_ref, ncomp=opt_npc,
