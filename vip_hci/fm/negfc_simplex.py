#! /usr/bin/env python
"""
Module with simplex (Nelder-Mead) optimization for defining the flux and
position of a companion using the Negative Fake Companion.

"""
import matplotlib.pyplot as plt
import numpy as np
from scipy.optimize import minimize

from ..config import time_ini
from ..config import timing
from ..config.utils_conf import sep
from ..psfsub import pca_annulus
from ..var import frame_center
from .negfc_fmerit import chisquare
from .negfc_fmerit import get_mu_and_sigma


__author__ = 'O. Wertz, C. A. Gomez Gonzalez, V. Christiaens'
__all__ = ['firstguess',
           'firstguess_from_coord']


def firstguess_from_coord(planet, center, cube, angs, psfn, fwhm, annulus_width,
                          aperture_radius, ncomp=1, cube_ref=None,
                          svd_mode='lapack', scaling=None, fmerit='sum',
                          imlib='skimage', interpolation='biquintic',
                          collapse='median', algo=pca_annulus, delta_rot=1,
                          algo_options={}, f_range=None, transmission=None,
                          mu_sigma=(0, 1), weights=None, ndet=None, plot=False,
                          verbose=True, save=False, debug=False,
                          full_output=False):
    """Determine a first guess for the flux of a companion at a given position\
    in the cube by doing a simple grid search evaluating the reduced chi2 using\
    the negative fake companion technique (i.e. the reduced chi2 is calculated\
    in the post-processed frame after subtraction of a negative fake companion).

    Parameters
    ----------
    planet: numpy.array
        The (x,y) position of the planet in the processed cube.
    center: numpy.array
        The (x,y) position of the cube center.
    cube: 3d or 4d numpy ndarray
        Input ADI or ADI+IFS cube.
    angs: numpy.array
        The parallactic angle fits image expressed as a numpy.array.
    psfn: numpy 2D or 3D array
        Normalised PSF template used for negative fake companion injection.
        The PSF must be centered and the flux in a 1xFWHM aperture must equal 1
        (use ``vip_hci.metrics.normalize_psf``).
        If the input cube is 3D and a 3D array is provided, the first dimension
        must match for both cubes. This can be useful if the star was
        unsaturated and conditions were variable.
        If the input cube is 4D, psfn must be either 3D or 4D. In either cases,
        the first dimension(s) must match those of the input cube.
    fwhm : float
        The FWHM in pixels.
    annulus_width: int, optional
        The width in pixels of the annulus on which the PCA is done.
    aperture_radius: int, optional
        The radius of the circular aperture in terms of the FWHM.
    ncomp: int, optional
        The number of principal components, if the algorithm used is PCA.
    cube_ref : numpy ndarray, 3d, optional
        Reference library cube. For Reference Star Differential Imaging.
    svd_mode : {'lapack', 'randsvd', 'eigen', 'arpack'}, str optional
        Switch for different ways of computing the SVD and selected PCs.
    scaling : {None, "temp-mean", spat-mean", "temp-standard",
        "spat-standard"}, None or str optional
        Pixel-wise scaling mode using ``sklearn.preprocessing.scale``
        function. If set to None, the input matrix is left untouched. Otherwise:

        * ``temp-mean``: temporal px-wise mean is subtracted.

        * ``spat-mean``: spatial mean is subtracted.

        * ``temp-standard``: temporal mean centering plus scaling pixel values
          to unit variance (temporally).

        * ``spat-standard``: spatial mean centering plus scaling pixel values
          to unit variance (spatially).

        DISCLAIMER: Using ``temp-mean`` or ``temp-standard`` scaling can improve
        the speckle subtraction for ASDI or (A)RDI reductions. Nonetheless, this
        involves a sort of c-ADI preprocessing, which (i) can be dangerous for
        datasets with low amount of rotation (strong self-subtraction), and (ii)
        should probably be referred to as ARDI (i.e. not RDI stricto sensu).
    fmerit : {'sum', 'stddev', 'hessian'}, string optional
        If mu_sigma is not provided nor set to True, this parameter determines
        which figure of merit to be used:

            * ``sum``: minimizes the sum of absolute residual intensities in the
            aperture defined with `initial_state` and `aperture_radius`. More
            details in [WER17]_.

            * ``stddev``: minimizes the standard deviation of residual
            intensities in the aperture defined with `initial_state` and
            `aperture_radius`. More details in [WER17]_.

            * ``hessian``: minimizes the sum of absolute values of the
            determinant of the Hessian matrix calculated for each of the 4
            pixels encompassing the first guess location defined with
            `initial_state`. More details in [QUA15]_.

        From experience: ``sum`` is more robust for high SNR companions (but
        rather consider setting mu_sigma=True), while ``stddev`` tend to be more
        reliable in presence of strong residual speckle noise. ``hessian`` is
        expected to be more reliable in presence of extended signals around the
        companion location.
    imlib : str, optional
        See the documentation of the ``vip_hci.preproc.frame_rotate`` function.
    interpolation : str, optional
        See the documentation of the ``vip_hci.preproc.frame_rotate`` function.
    collapse : {'median', 'mean', 'sum', 'trimmean', None}, str or None, opt
        Sets the way of collapsing the frames for producing a final image. If
        None then the cube of residuals is used when measuring the function of
        merit (instead of a single final frame).
    algo: python routine, opt {pca_annulus, pca_annular, pca, custom}
        Routine to be used to model and subtract the stellar PSF. From an input
        cube, derotation angles, and optional arguments, it should return a
        post-processed frame.
    delta_rot: float, optional
        If algo is set to pca_annular, delta_rot is the angular threshold used
        to select frames in the PCA library (see description of pca_annular).
    algo_options: dict, opt
        Dictionary with additional parameters for the pca algorithm (e.g. tol,
        min_frames_lib, max_frames_lib). Note: arguments such as svd_mode,
        scaling imlib, interpolation or collapse can also be included in this
        dict (the latter are also kept as function arguments for compatibility
        with older versions of vip).
    f_range: numpy.array, optional
        The range of tested flux values. If None, 30 values between 1e-1 and 1e4
        are tested.
    transmission: numpy array, optional
        Array with 2 columns. First column is the radial separation in pixels.
        Second column is the off-axis transmission (between 0 and 1) at the
        radial separation given in column 1.
    mu_sigma: tuple of 2 floats or None, opt
        If set to None: not used, and falls back to original version of the
        algorithm, using fmerit. Otherwise, should be a tuple of 2 elements,
        containing the mean and standard deviation of pixel intensities in an
        annulus centered on the location of the companion, excluding the area
        directly adjacent to the companion.
    weights : 1d array, optional
        If provided, the negative fake companion fluxes will be scaled according
        to these weights before injection in the cube. Can reflect changes in
        the observing conditions throughout the sequence.
    ndet: int or None, optional
        [only used if fmerit='hessian'] If not None, ndet should be the number
        of pixel(s) along x and y around the first guess position for which the
        determinant of the Hessian matrix is calculated. If odd, the pixel(s)
        around the closest integer coordinates will be considered. If even, the
        pixel(s) around the subpixel coordinates of the first guess location are
        considered. The figure of merit is the absolute sum of the determinants.
        If None, ndet is determined automatically to be max(1, round(fwhm/2)).
    plot: boolean, optional
        If True, the figure chi2 vs. flux is displayed.
    verbose: boolean
        If True, display intermediate info in the shell.
    save: boolean, optional
        If True, the figure chi2 vs. flux is saved as .pdf if plot is also True
    debug: bool, optional
        Whether to print details of the grid search
    full_output : bool, optional
        Whether to also return the range of fluxes tested and their chi2r
        values.

    Returns
    -------
    res : tuple
        The polar coordinates and the flux(es) of the companion.
    f_range: 1d numpy.array
        [full_output=True] The range of tested flux values.
    chi2r: 1d numpy.array
        [full_output=True] The chi2r values corresponding to tested flux values.
    """

    def _grid_search_f(r0, theta0, ch, cube, angs, psfn, fwhm, annulus_width,
                       aperture_radius, ncomp, cube_ref=None, svd_mode='lapack',
                       scaling=None, fmerit='sum', imlib='vip-fft',
                       interpolation='lanczos4', collapse='median',
                       algo=pca_annulus, delta_rot=1, algo_options={},
                       f_range=np.geomspace(1e-1, 1e4, 30), transmission=None,
                       mu_sigma=None, weights=None, ndet=None, verbose=True,
                       debug=False):

        chi2r = []
        if verbose:
            print('Step | flux    | chi2r')

        counter = 0
        for j, f_guess in enumerate(f_range):
            if cube.ndim == 3:
                params = (r0, theta0, f_guess)
            elif ch is not None and cube.ndim == 4:
                params = [r0, theta0]
                fluxes = [0]*cube.shape[0]
                fluxes[ch] = f_guess
                params = tuple(params+fluxes)
            else:
                raise TypeError("If cube is 4d, channel index must be provided")
            chi2r.append(chisquare(params, cube, angs, psfn, fwhm,
                                   annulus_width, aperture_radius, (r0, theta0),
                                   ncomp, cube_ref, svd_mode, scaling, fmerit,
                                   collapse, algo, delta_rot, imlib,
                                   interpolation, algo_options, transmission,
                                   mu_sigma, weights, False, ndet, debug))
            if chi2r[j] > chi2r[j-1]:
                counter += 1
            if counter == 4:
                break
            if verbose:
                print('{}/{}   {:.3f}   {:.3f}'.format(j +
                      1, n, f_guess, chi2r[j]))

        return chi2r

    xy = planet-center
    r0 = np.sqrt(xy[0]**2 + xy[1]**2)
    theta0 = np.mod(np.arctan2(xy[1], xy[0]) / np.pi*180, 360)

    if f_range is not None:
        n = f_range.shape[0]
    else:
        n = 30
        f_range = np.geomspace(1e-1, 1e4, n)

    if cube.ndim == 3:
        chi2r = _grid_search_f(r0, theta0, None, cube, angs, psfn, fwhm,
                               annulus_width, aperture_radius, ncomp,
                               cube_ref=cube_ref, svd_mode=svd_mode,
                               scaling=scaling, fmerit=fmerit, imlib=imlib,
                               interpolation=interpolation, collapse=collapse,
                               algo=algo, delta_rot=delta_rot,
                               algo_options=algo_options, f_range=f_range,
                               transmission=transmission, mu_sigma=mu_sigma,
                               weights=weights, ndet=ndet, verbose=verbose,
                               debug=debug)
        chi2r = np.array(chi2r)
        f0 = f_range[chi2r.argmin()]

        if plot:
            plt.figure(figsize=(8, 4))
            plt.title('$\\chi^2_{r}$ vs flux')
            plt.xlim(f_range[0], f_range[:chi2r.shape[0]].max())
            plt.ylim(chi2r.min()*0.9, chi2r.max()*1.1)
            plt.plot(f_range[:chi2r.shape[0]], chi2r, linestyle='-',
                     color='gray', marker='.', markerfacecolor='r',
                     markeredgecolor='r')
            plt.xlabel('flux')
            plt.ylabel(r'$\chi^2_r$')
            plt.grid('on')
        if save and plot:
            plt.savefig('chi2rVSflux.pdf')
        if plot:
            plt.show()

        res = (r0, theta0, f0)

    else:
        f0 = []
        chi2r = []
        if plot:
            plt.figure(figsize=(8, 4))
            plt.title('$\\chi^2_{r}$ vs flux')
            plt.xlabel('flux')
            plt.ylabel(r'$\chi^2_{r}$')
            plt.grid('on')

        for i in range(cube.shape[0]):
            if verbose:
                print('Processing spectral channel {}...'.format(i))
            chi2r_tmp = _grid_search_f(r0, theta0, i, cube, angs, psfn, fwhm,
                                       annulus_width, aperture_radius, ncomp,
                                       cube_ref=cube_ref, svd_mode=svd_mode,
                                       scaling=scaling, fmerit=fmerit,
                                       imlib=imlib, interpolation=interpolation,
                                       collapse=collapse, algo=algo,
                                       delta_rot=delta_rot,
                                       algo_options=algo_options,
                                       f_range=f_range,
                                       transmission=transmission,
                                       mu_sigma=mu_sigma, weights=weights,
                                       ndet=ndet, verbose=False, debug=False)
            chi2r.append(chi2r_tmp)
            chi2r_tmp = np.array(chi2r_tmp)
            f0.append(f_range[chi2r_tmp.argmin()])
            if verbose:
                msg = r'... optimal grid flux: {:.3f} ($\chi^2_r$ = {:.1f})'
                print(msg.format(f0[i], np.amin(chi2r_tmp)))

            if i == 0:
                min_chi2r = chi2r_tmp.min()
                max_chi2r = chi2r_tmp.max()
                fmax = f0[i]
            else:
                if min_chi2r > chi2r_tmp.min():
                    min_chi2r = chi2r_tmp.min()
                if max_chi2r < chi2r_tmp.max():
                    max_chi2r = chi2r_tmp.max()
                if fmax < f0[i]:
                    fmax = f0[i]

            if plot:
                plt.plot(f_range[:chi2r_tmp.shape[0]], chi2r_tmp, linestyle='-',
                         marker='.', markerfacecolor='r', markeredgecolor='r',
                         label='ch. {}'.format(i))

        if plot:
            plt.xlim(f_range[0], f_range[:chi2r_tmp.shape[0]].max())
            plt.ylim(min_chi2r*0.9, max_chi2r*1.1)
            plt.legend()
        if save and plot:
            plt.savefig('chi2rVSflux.pdf')
        if plot:
            plt.show()

        res = tuple([r0, theta0]+f0)

    if full_output:
        return res, f_range, chi2r
    else:
        return res


def firstguess_simplex(p, cube, angs, psfn, ncomp, fwhm, annulus_width,
                       aperture_radius, cube_ref=None, svd_mode='lapack',
                       scaling=None, fmerit='sum', imlib='skimage',
                       interpolation='biquintic', collapse='median',
                       algo=pca_annulus, delta_rot=1, algo_options={},
                       p_ini=None, transmission=None, mu_sigma=(0, 1),
                       weights=None, force_rPA=False, ndet=None, options=None,
                       verbose=False, **kwargs):
    """Determine the position of a companion using the negative fake companion\
    technique and a standard minimization algorithm (Default=Nelder-Mead).

    Parameters
    ----------
    p : np.array
        Estimate of the candidate position.
    cube: 3d or 4d numpy ndarray
        Input ADI or ADI+IFS cube.
    angs: numpy.array
        The parallactic angle fits image expressed as a numpy.array.
    psfn: numpy 2D or 3D array
        Normalised PSF template used for negative fake companion injection.
        The PSF must be centered and the flux in a 1xFWHM aperture must equal 1
        (use ``vip_hci.metrics.normalize_psf``).
        If the input cube is 3D and a 3D array is provided, the first dimension
        must match for both cubes. This can be useful if the star was
        unsaturated and conditions were variable.
        If the input cube is 4D, psfn must be either 3D or 4D. In either cases,
        the first dimension(s) must match those of the input cube.
    ncomp: int or None
        The number of principal components to use, if the algorithm is PCA.
    fwhm : float
        The FWHM in pixels.
    annulus_width: int, optional
        The width in pixels of the annulus on which the PCA is done.
    aperture_radius: int, optional
        The radius of the circular aperture in terms of the FWHM.
    cube_ref : numpy ndarray, 3d, optional
        Reference library cube. For Reference Star Differential Imaging.
    svd_mode : {'lapack', 'randsvd', 'eigen', 'arpack'}, str optional
        Switch for different ways of computing the SVD and selected PCs.
    scaling : {None, "temp-mean", spat-mean", "temp-standard",
        "spat-standard"}, None or str optional
        Pixel-wise scaling mode using ``sklearn.preprocessing.scale``
        function. If set to None, the input matrix is left untouched. Otherwise:

        * ``temp-mean``: temporal px-wise mean is subtracted.

        * ``spat-mean``: spatial mean is subtracted.

        * ``temp-standard``: temporal mean centering plus scaling pixel values
          to unit variance (temporally).

        * ``spat-standard``: spatial mean centering plus scaling pixel values
          to unit variance (spatially).

        DISCLAIMER: Using ``temp-mean`` or ``temp-standard`` scaling can improve
        the speckle subtraction for ASDI or (A)RDI reductions. Nonetheless, this
        involves a sort of c-ADI preprocessing, which (i) can be dangerous for
        datasets with low amount of rotation (strong self-subtraction), and (ii)
        should probably be referred to as ARDI (i.e. not RDI stricto sensu).
    fmerit : {'sum', 'stddev', 'hessian'}, string optional
        If mu_sigma is not provided nor set to True, this parameter determines
        which figure of merit to be used:

            * ``sum``: minimizes the sum of absolute residual intensities in the
            aperture defined with `initial_state` and `aperture_radius`. More
            details in [WER17]_.

            * ``stddev``: minimizes the standard deviation of residual
            intensities in the aperture defined with `initial_state` and
            `aperture_radius`. More details in [WER17]_.

            * ``hessian``: minimizes the sum of absolute values of the
            determinant of the Hessian matrix calculated for each of the 4
            pixels encompassing the first guess location defined with
            `initial_state`. More details in [QUA15]_.

        From experience: ``sum`` is more robust for high SNR companions (but
        rather consider setting mu_sigma=True), while ``stddev`` tend to be more
        reliable in presence of strong residual speckle noise. ``hessian`` is
        expected to be more reliable in presence of extended signals around the
        companion location.
    imlib : str, optional
        See the documentation of the ``vip_hci.preproc.frame_rotate`` function.
    interpolation : str, optional
        See the documentation of the ``vip_hci.preproc.frame_rotate`` function.
    collapse : {'median', 'mean', 'sum', 'trimmean', None}, str or None, opt
        Sets the way of collapsing the frames for producing a final image. If
        None then the cube of residuals is used when measuring the function of
        merit (instead of a single final frame).
    algo: python routine, opt {pca_annulus, pca_annular, pca, custom}
        Routine to be used to model and subtract the stellar PSF. From an input
        cube, derotation angles, and optional arguments, it should return a
        post-processed frame.
    delta_rot: float, optional
        If algo is set to pca_annular, delta_rot is the angular threshold used
        to select frames in the PCA library (see description of pca_annular).
    algo_options: dict, opt
        Dictionary with additional parameters for the pca algorithm (e.g. tol,
        min_frames_lib, max_frames_lib). Note: arguments such as svd_mode,
        scaling imlib, interpolation or collapse can also be included in this
        dict (the latter are also kept as function arguments for compatibility
        with older versions of vip).
    p_ini : np.array
        Position (r, theta) of the circular aperture center.
    transmission: numpy array, optional
        Array with 2 columns. First column is the radial separation in pixels.
        Second column is the off-axis transmission (between 0 and 1) at the
        radial separation given in column 1.
    mu_sigma: tuple of 2 floats or None, opt
        If set to None: not used, and falls back to original version of the
        algorithm, using fmerit. Otherwise, should be a tuple of 2 elements,
        containing the mean and standard deviation of pixel intensities in an
        annulus centered on the location of the companion, excluding the area
        directly adjacent to the companion.
    weights : 1d array, optional
        If provided, the negative fake companion fluxes will be scaled according
        to these weights before injection in the cube. Can reflect changes in
        the observing conditions throughout the sequence.
    force_rPA: bool, optional
        Whether to only search for optimal flux, provided (r,PA).
    ndet: int or None, optional
        [only used if fmerit='hessian'] If not None, ndet should be the number
        of pixel(s) along x and y around the first guess position for which the
        determinant of the Hessian matrix is calculated. If odd, the pixel(s)
        around the closest integer coordinates will be considered. If even, the
        pixel(s) around the subpixel coordinates of the first guess location are
        considered. The figure of merit is the absolute sum of the determinants.
        If None, ndet is determined automatically to be max(1, round(fwhm/2)).
    options: dict, optional
        The scipy.optimize.minimize options.
    verbose : boolean, optional
        If True, additional information is printed out.
    **kwargs: optional
        Optional arguments to the scipy.optimize.minimize function

    Returns
    -------
    solu : scipy.optimize.minimize solution object
        The solution of the minimization algorithm.

    """
    if verbose:
        print('\nNelder-Mead minimization is running...')

    if p_ini is None:
        p_ini = p

    if force_rPA:
        p_t = p[2:]
        p_ini = (p[0], p[1])
    else:
        p_t = p
    solu = minimize(chisquare, p_t, args=(cube, angs, psfn, fwhm, annulus_width,
                                          aperture_radius, p_ini, ncomp,
                                          cube_ref, svd_mode, scaling, fmerit,
                                          collapse, algo, delta_rot, imlib,
                                          interpolation, algo_options,
                                          transmission, mu_sigma, weights,
                                          force_rPA, ndet),
                    method='Nelder-Mead', options=options, **kwargs)

    if verbose:
        print(solu)
    return solu


def firstguess(cube, angs, psfn, planets_xy_coord, ncomp=1, fwhm=4,
               annulus_width=4, aperture_radius=1, cube_ref=None,
               svd_mode='lapack', scaling=None, fmerit='sum', imlib='skimage',
               interpolation='biquintic', collapse='median', algo=pca_annulus,
               delta_rot=1, f_range=None, transmission=None, mu_sigma=True,
               wedge=None, weights=None, force_rPA=False, ndet=None,
               algo_options={}, simplex=True, simplex_options=None, plot=False,
               verbose=True, save=False):
    """Determine a first guess for the position and the flux of a planet using\
    the negative fake companion technique, as explained in [WER17]_.

    This first requires processing the cube without injecting any negative fake
    companion. Once planets or planet candidates are identified, their initial
    guess (x,y) coordinates can be provided to this function. A preliminary flux
    guess is then found for each planet by using the method
    ``firstguess_from_coord`` called within this function. Optionally, a Simplex
    Nelder_Mead minimization is used for a refined estimate of position and flux
    based on the preliminary guesses.

    Parameters
    ----------
    cube: 3d or 4d numpy ndarray
        Input ADI or ADI+IFS cube.
    angs: numpy.array
        The parallactic angle fits image expressed as a numpy.array.
    psfn: numpy 2D or 3D array
        Normalised PSF template used for negative fake companion injection.
        The PSF must be centered and the flux in a 1xFWHM aperture must equal 1
        (use ``vip_hci.metrics.normalize_psf``).
        If the input cube is 3D and a 3D array is provided, the first dimension
        must match for both cubes. This can be useful if the star was
        unsaturated and conditions were variable.
        If the input cube is 4D, psfn must be either 3D or 4D. In either cases,
        the first dimension(s) must match those of the input cube.
    planets_xy_coord: array or list
        The list of (x,y) positions of the planets.
<<<<<<< HEAD
=======
    ncomp : int or 1d numpy array of int, optional
        The number of principal components to use, if the algorithm is PCA. If
        the input cube is 4D, ncomp can be a list of integers, with length
        matching the first dimension of the cube.
    plsc: float, optional
        The platescale, in arcsec per pixel.
>>>>>>> 4108ba1c
    fwhm : float, optional
        The FWHM in pixels.
    annulus_width: int, optional
        The width in pixels of the annulus on which the PCA is done.
    aperture_radius: int, optional
        The radius of the circular aperture in terms of the FWHM.
    cube_ref : numpy ndarray, 3d, optional
        Reference library cube. For Reference Star Differential Imaging.
    svd_mode : {'lapack', 'randsvd', 'eigen', 'arpack'}, str optional
        Switch for different ways of computing the SVD and selected PCs.
    scaling : {None, "temp-mean", spat-mean", "temp-standard",
        "spat-standard"}, None or str optional
        Pixel-wise scaling mode using ``sklearn.preprocessing.scale``
        function. If set to None, the input matrix is left untouched. Otherwise:

        * ``temp-mean``: temporal px-wise mean is subtracted.

        * ``spat-mean``: spatial mean is subtracted.

        * ``temp-standard``: temporal mean centering plus scaling pixel values
          to unit variance (temporally).

        * ``spat-standard``: spatial mean centering plus scaling pixel values
          to unit variance (spatially).

        DISCLAIMER: Using ``temp-mean`` or ``temp-standard`` scaling can improve
        the speckle subtraction for ASDI or (A)RDI reductions. Nonetheless, this
        involves a sort of c-ADI preprocessing, which (i) can be dangerous for
        datasets with low amount of rotation (strong self-subtraction), and (ii)
        should probably be referred to as ARDI (i.e. not RDI stricto sensu).
    fmerit : {'sum', 'stddev', 'hessian'}, string optional
        If mu_sigma is not provided nor set to True, this parameter determines
        which figure of merit to be used:

            * ``sum``: minimizes the sum of absolute residual intensities in the
            aperture defined with `initial_state` and `aperture_radius`. More
            details in [WER17]_.

            * ``stddev``: minimizes the standard deviation of residual
            intensities in the aperture defined with `initial_state` and
            `aperture_radius`. More details in [WER17]_.

            * ``hessian``: minimizes the sum of absolute values of the
            determinant of the Hessian matrix calculated for each of the 4
            pixels encompassing the first guess location defined with
            `initial_state`. More details in [QUA15]_.

        From experience: ``sum`` is more robust for high SNR companions (but
        rather consider setting mu_sigma=True), while ``stddev`` tend to be more
        reliable in presence of strong residual speckle noise. ``hessian`` is
        expected to be more reliable in presence of extended signals around the
        companion location.
    imlib : str, optional
        See the documentation of the ``vip_hci.preproc.frame_rotate`` function.
    interpolation : str, optional
        See the documentation of the ``vip_hci.preproc.frame_rotate`` function.
    collapse : {'median', 'mean', 'sum', 'trimmean', None}, str or None, opt
        Sets the way of collapsing the frames for producing a final image. If
        None then the cube of residuals is used when measuring the function of
        merit (instead of a single final frame).
    algo: python routine, opt {pca_annulus, pca_annular, pca, custom}
        Routine to be used to model and subtract the stellar PSF. From an input
        cube, derotation angles, and optional arguments, it should return a
        post-processed frame.
    delta_rot: float, optional
        If algo is set to pca_annular, delta_rot is the angular threshold used
        to select frames in the PCA library (see description of pca_annular).
    f_range: numpy.array, optional
        The range of flux tested values. If None, 20 values between 0 and 5000
        are tested.
    transmission: numpy array, optional
        Array with 2 columns. First column is the radial separation in pixels.
        Second column is the off-axis transmission (between 0 and 1) at the
        radial separation given in column 1.
    mu_sigma: tuple of 2 floats, bool or None, opt
        If set to None: not used, and falls back to original version of the
        algorithm, using fmerit.
        If a tuple of 2 elements: should be the mean and standard deviation of
        pixel intensities in an annulus centered on the lcoation of the
        companion candidate, excluding the area directly adjacent to the CC.
        If set to anything else, but None/False/tuple: will compute said mean
        and standard deviation automatically.
    wedge: tuple, opt
        Range in theta where the mean and standard deviation are computed in an
        annulus defined in the PCA image. If None, it will be calculated
        automatically based on initial guess and derotation angles to avoid.
        If some disc signal is present elsewhere in the annulus, it is
        recommended to provide wedge manually. The provided range should be
        continuous and >0. E.g. provide (270, 370) to consider a PA range
        between [-90,+10].
    weights : 1d array, optional
        If provided, the negative fake companion fluxes will be scaled according
        to these weights before injection in the cube. Can reflect changes in
        the observing conditions throughout the sequence.
    force_rPA: bool, optional
        Whether to only search for optimal flux, provided (r,PA).
    ndet: int or None, optional
        [only used if fmerit='hessian'] If not None, ndet should be the number
        of pixel(s) along x and y around the first guess position for which the
        determinant of the Hessian matrix is calculated. If odd, the pixel(s)
        around the closest integer coordinates will be considered. If even, the
        pixel(s) around the subpixel coordinates of the first guess location are
        considered. The figure of merit is the absolute sum of the determinants.
        If None, ndet is determined automatically to be max(1, round(fwhm/2)).
    algo_options: dict, opt
        Dictionary with additional parameters for the pca algorithm (e.g. tol,
        min_frames_lib, max_frames_lib). Note: arguments such as svd_mode,
        scaling imlib, interpolation or collapse can also be included in this
        dict (the latter are also kept as function arguments for compatibility
        with older versions of vip).
    simplex: bool, optional
        If True, the Nelder-Mead minimization is performed after the flux grid
        search.
    simplex_options: dict, optional
        The scipy.optimize.minimize options.
    plot: boolean, optional
        If True, the figure chi2 vs. flux is displayed.
    verbose: bool, optional
        If True, display intermediate info in the shell.
    save: bool, optional
        If True, the figure chi2 vs. flux is saved.

    Returns
    -------
    out : tuple of 3+ elements
        The polar coordinates and the flux(es) of the companion.

    Note
    ----
    Polar angle is not the conventional NORTH-TO-EAST P.A., but the
    counter-clockwise angle measured from the positive x axis.
    """
    if cube.ndim != 3 and cube.ndim != 4:
        raise TypeError("Input cube is not 3D nor 4D")

    if verbose:
        start_time = time_ini()

    planets_xy_coord = np.array(planets_xy_coord)
    n_planet = planets_xy_coord.shape[0]
    center_xy_coord = np.array(frame_center(cube[0]))

    r_0 = np.zeros(n_planet)
    theta_0 = np.zeros_like(r_0)
    if cube.ndim == 3:
        f_0 = np.zeros_like(r_0)
    else:
        if psfn.ndim < 3:
            msg = "The normalized PSF should be 3D for a 4D input cube"
            raise TypeError(msg)
        f_0 = np.zeros([n_planet, cube.shape[0]])

    if weights is not None:
        if not len(weights) == cube.shape[-3]:
            msg = "Weights should have same length as temporal cube axis"
            raise TypeError(msg)
        norm_weights = weights/np.sum(weights)
    else:
        norm_weights = weights

    for i_planet in range(n_planet):
        if verbose:
            print('\n'+sep)
            print('             Planet {}           '.format(i_planet))
            print(sep+'\n')
            msg2 = 'Planet {}: flux estimation at the position [{},{}], '
            msg2 += 'running ...'
            print(msg2.format(i_planet, planets_xy_coord[i_planet, 0],
                              planets_xy_coord[i_planet, 1]))
        # Measure mu and sigma once in the annulus (instead of each MCMC step)
        if isinstance(mu_sigma, tuple):
            if len(mu_sigma) != 2:
                raise TypeError("If a tuple, mu_sigma must have 2 elements")
        elif mu_sigma is not None:
            xy = planets_xy_coord[i_planet]-center_xy_coord
            r0 = np.sqrt(xy[0]**2 + xy[1]**2)
            theta0 = np.mod(np.arctan2(xy[1], xy[0]) / np.pi*180, 360)
            mu_sigma = get_mu_and_sigma(cube, angs, ncomp, annulus_width,
                                        aperture_radius, fwhm, r0,
                                        theta0, cube_ref=cube_ref,
                                        wedge=wedge, svd_mode=svd_mode,
                                        scaling=scaling, algo=algo,
                                        delta_rot=delta_rot, imlib=imlib,
                                        interpolation=interpolation,
                                        collapse=collapse, weights=norm_weights,
                                        algo_options=algo_options)

        res_init = firstguess_from_coord(planets_xy_coord[i_planet],
                                         center_xy_coord, cube, angs,
                                         psfn, fwhm, annulus_width,
                                         aperture_radius, ncomp,
                                         f_range=f_range, cube_ref=cube_ref,
                                         svd_mode=svd_mode, scaling=scaling,
                                         fmerit=fmerit, imlib=imlib,
                                         collapse=collapse, algo=algo,
                                         delta_rot=delta_rot,
                                         interpolation=interpolation,
                                         algo_options=algo_options,
                                         transmission=transmission,
                                         mu_sigma=mu_sigma, weights=weights,
                                         ndet=ndet, plot=plot, verbose=verbose,
                                         save=save)

        r_pre = res_init[0]
        theta_pre = res_init[1]
        f_pre = res_init[2:]

        if verbose:
            msg3a = 'Planet {}: preliminary position guess: (r, theta)=({:.1f},'
            msg3a += ' {:.1f})'
            print(msg3a.format(i_planet, r_pre, theta_pre))
            msg3b = 'Planet {}: preliminary flux guess: '.format(i_planet)
            for z in range(len(f_pre)):
                msg3b += '{:.1f}'.format(f_pre[z])
                if z < len(f_pre)-1:
                    msg3b += ', '
            print(msg3b)

        if simplex or force_rPA:
            if verbose:
                msg4 = 'Planet {}: Simplex Nelder-Mead minimization, '
                msg4 += 'running ...'
                print(msg4.format(i_planet))

            if simplex_options is None:
                simplex_options = {'xatol': 1e-6, 'fatol': 1e-6, 'maxiter': 800,
                                   'maxfev': 2000}

            res = firstguess_simplex(res_init, cube, angs, psfn, ncomp, fwhm,
                                     annulus_width, aperture_radius,
                                     cube_ref=cube_ref, svd_mode=svd_mode,
                                     scaling=scaling, fmerit=fmerit,
                                     imlib=imlib, interpolation=interpolation,
                                     collapse=collapse, algo=algo,
                                     delta_rot=delta_rot,
                                     algo_options=algo_options,
                                     transmission=transmission,
                                     mu_sigma=mu_sigma, weights=weights,
                                     force_rPA=force_rPA, ndet=ndet,
                                     options=simplex_options, verbose=False)
            if force_rPA:
                r_0[i_planet], theta_0[i_planet] = (r_pre, theta_pre)
                f_0[i_planet] = res.x[:]
            else:
                r_0[i_planet] = res.x[0]
                theta_0[i_planet] = res.x[1]
                if cube.ndim == 3:
                    f_0[i_planet] = res.x[2]
                else:
                    f_0[i_planet] = res.x[2:]
            if verbose:
                msg5 = 'Planet {}: Success: {}, nit: {}, nfev: {}, chi2r: {}'
                print(msg5.format(i_planet, res.success, res.nit, res.nfev,
                                  res.fun))
                print('message: {}'.format(res.message))

        else:
            if verbose:
                msg4bis = 'Planet {}: Simplex Nelder-Mead minimization skipped.'
                print(msg4bis.format(i_planet))
            r_0[i_planet] = r_pre
            theta_0[i_planet] = theta_pre
            if cube.ndim == 3:
                f_0[i_planet] = f_pre[0]
            else:
                f_0[i_planet] = f_pre

        if verbose:
            centy, centx = frame_center(cube[0])
            posy = r_0 * np.sin(np.deg2rad(theta_0[i_planet])) + centy
            posx = r_0 * np.cos(np.deg2rad(theta_0[i_planet])) + centx
            msg6 = 'Planet {} simplex result: (r, theta, '.format(i_planet)
            if cube.ndim == 3:
                msg6 += 'f)=({:.3f}, {:.3f}, {:.3f})'.format(r_0[i_planet],
                                                             theta_0[i_planet],
                                                             f_0[i_planet])
            else:
                msg6b = '('
                for z in range(cube.shape[0]):
                    msg6 += 'f{}'.format(z)
                    msg6b += '{:.3f}'.format(f_0[i_planet, z])
                    if z < cube.shape[0]-1:
                        msg6 += ', '
                        msg6b += ', '
                msg6 += ')='
                msg6b += ')'
                msg6 += msg6b
            msg6 += ' at \n          (X,Y)=({:.2f}, {:.2f})'.format(posx[0],
                                                                    posy[0])
            print(msg6)

    if verbose:
        print('\n', sep, '\nDONE !\n', sep)
        timing(start_time)

    return r_0, theta_0, f_0<|MERGE_RESOLUTION|>--- conflicted
+++ resolved
@@ -528,15 +528,10 @@
         the first dimension(s) must match those of the input cube.
     planets_xy_coord: array or list
         The list of (x,y) positions of the planets.
-<<<<<<< HEAD
-=======
     ncomp : int or 1d numpy array of int, optional
         The number of principal components to use, if the algorithm is PCA. If
         the input cube is 4D, ncomp can be a list of integers, with length
         matching the first dimension of the cube.
-    plsc: float, optional
-        The platescale, in arcsec per pixel.
->>>>>>> 4108ba1c
     fwhm : float, optional
         The FWHM in pixels.
     annulus_width: int, optional
