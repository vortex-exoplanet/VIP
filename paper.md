--- conflicted
+++ resolved
@@ -34,15 +34,13 @@
   - name: Arthur Vigan
     orcid: 0000-0002-5902-7828
     affiliation: 7
-<<<<<<< HEAD
   - name: Evert Nasedkin
     orcid: 0000-0002-9792-3121
-    affiliation: 8
-=======
+    affiliation: 9
   - name: Carles Cantero
     orcid: 0000-0003-2073-782X
     affiliation: 1,8
->>>>>>> d85772ab
+
 affiliations:
   - name: Space sciences, Technologies & Astrophysics Research Institute, Université de Liège, Belgium
     index: 1
@@ -58,12 +56,10 @@
     index: 6
   - name: Aix Marseille Univ, CNRS, CNES, LAM, Marseille, France
     index: 7
-<<<<<<< HEAD
+  - name: Montefiore Institute, Université de Liège, 4000 Liège, Belgium
+    index: 8
   - name: Max-Planck-Institut für Astronomie, Heidelberg, Germany
-=======
-  - name: Montefiore Institute, Université de Liège, 4000 Liège, Belgium
->>>>>>> d85772ab
-    index: 8
+    index: 9
 date: 4 May 2022
 bibliography: paper.bib
 ---
