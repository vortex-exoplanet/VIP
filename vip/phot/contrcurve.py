#! /usr/bin/env python

"""
Module with contrast curve generation function.
"""

from __future__ import division, print_function

__author__ = 'C. Gomez, O. Absil @ ULg'
__all__ = ['contrast_curve',
           'noise_per_annulus',
           'throughput',
           'aperture_flux']

import numpy as np
import photutils
import inspect
from scipy.interpolate import InterpolatedUnivariateSpline
from scipy import stats
from scipy.signal import savgol_filter
from skimage.draw import circle
from matplotlib import pyplot as plt
from pandas import DataFrame as DF
from .fakecomp import inject_fcs_cube, inject_fc_frame, psf_norm
from ..conf import time_ini, timing, sep
from ..var import frame_center, dist
from ..fits import write_fits



def contrast_curve(cube, angle_list, psf_template, fwhm, pxscale, starphot,
                   algo, sigma=5, nbranch=1, theta=0, inner_rad=1, wedge=(0,360),
<<<<<<< HEAD
                   student=True, transmission=None, plot=True, dpi=100,
                   debug=False, verbose=True, **algo_dict):
    """ Computes the contrast curve for a given SIGMA (*sigma*) level. The contrast is calculated as sigma*noise/throughput. This implementation takes into account the small sample statistics correction proposed in Mawet et al. 2014.
=======
                   fc_snr=10.0, student=True, transmission=None, smooth=True,
                   plot=True, dpi=100, imlib='opencv', debug=False, verbose=True, full_output=False,
                   save_plot=None, object_name=None, frame_size=None, 
                   fix_y_lim=(), figsize=(8,4), **algo_dict):
    """ Computes the contrast curve for a given SIGMA (*sigma*) level. The
    contrast is calculated as sigma*noise/throughput. This implementation takes
    into account the small sample statistics correction proposed in Mawet et al.
    2014.
>>>>>>> 28054222

    Parameters
    ----------
    cube : array_like
        The input cube without fake companions.
    angle_list : array_like
        Vector with the parallactic angles.
    psf_template : array_like
        Frame with the psf template for the fake companion(s).
        PSF must be centered in array. Normalization is done internally.
    fwhm : float
        FWHM in pixels.
    pxscale : float
        Plate scale or pixel scale of the instrument.
    starphot : int or float or 1d array
        If int or float it corresponds to the aperture photometry of the
        non-coronagraphic PSF which we use to scale the contrast. If a vector
        is given it must contain the photometry correction for each frame.
    algo : callable or function
        The post-processing algorithm, e.g. vip.pca.pca.
    sigma : int
        Sigma level for contrast calculation.
    nbranch : int optional
        Number of branches on which to inject fakes companions. Each branch
        is tested individually.
    theta : float, optional
        Angle in degrees for rotating the position of the first branch that by
        default is located at zero degrees. Theta counts counterclockwise from
        the positive x axis. When working on a wedge, make sure that theta is
        located inside of it.
    inner_rad : int, optional
        Innermost radial distance to be considered in terms of FWHM.
    wedge : tuple of floats, optional
        Initial and Final angles for using a wedge. For example (-90,90) only
        considers the right side of an image.
    fc_snr: float optional
        Signal to noise ratio of injected fake companions
    student : {True, False}, bool optional
        If True uses Student t correction to inject fake companion.
    transmission : tuple of 2 1d arrays, optional
        If not None, then the tuple contains a vector with the factors to be
        applied to the sensitivity and a vector of the radial distances [px]
        where it is sampled (in this order).
<<<<<<< HEAD
=======
    smooth : {True, False}, bool optional
        If True the radial noise curve is smoothed with a Savitzky-Golay filter
        of order 2.
>>>>>>> 28054222
    plot : {True, False}, bool optional
        Whether to plot the final contrast curve or not. True by default.
    dpi : int optional
        Dots per inch for the plots. 100 by default. 300 for printing quality.
    imlib : {'opencv', 'ndimage-fourier', 'ndimage-interp'}, string optional
        Library or method used for image operations (shifts). Opencv is the
        default for being the fastest.
    debug : {False, True}, bool optional
        Whether to print and plot additional info such as the noise, throughput,
        the contrast curve with different X axis and the delta magnitude instead
        of contrast.
    verbose : {True, False, 0, 1, 2} optional
        If True or 1 the function prints to stdout intermediate info and timing,
<<<<<<< HEAD
        if set to 2 more output will be shown.
=======
        if set to 2 more output will be shown. 
    full_output : {False, True}, bool optional
        If True returns intermediate arrays.
    save_plot: string
        If provided, the contrast curve will be saved to this path.
    object_name: string
        Target name, used in the plot title
    frame_size: int
        Frame size used for generating the contrast curve, used in the plot title
    fix_y_lim: tuple
        If provided, the y axis limits will be fixed, for easier comparison between plots
>>>>>>> 28054222
    **algo_dict
        Any other valid parameter of the post-processing algorithms can be
        passed here.

    Returns
    -------
    datafr : pandas dataframe
        Dataframe containing the sensitivity (Gaussian and Student corrected if
        Student parameter is True), the interpolated throughput, the distance in
        pixels, the noise and the sigma corrected (if Student is True).
<<<<<<< HEAD
    """
    if not (cube.ndim == 3 or cube.ndim == 4):
        raise TypeError('The input array is not a 3D or 4D cube')
    if not (cube.shape[0] == angle_list.shape[0] or cube.shape[1] == angle_list.shape[0]):
        raise TypeError('Input vector or parallactic angles has wrong length')
    if not (psf_template.ndim==2 or psf_template.ndim==3):
        raise TypeError('Template PSF is not a 2D or 3D frame')
=======

    If full_output is True then the function returns: 
        datafr, cube_fc_all, frame_fc_all, frame_nofc and fc_map_all.

    cube_fc_all : array_like
        4d array, with the 3 different pattern cubes with the injected fake
        companions.
    frame_fc_all : array_like
        3d array with the 3 frames of the 3 (patterns) processed cubes with
        companions.
    frame_nofc : array_like
        2d array, PCA processed frame without companions.
    fc_map_all : array_like
        3d array with 3 frames containing the position of the companions in the
        3 patterns.
    """
    if not cube.ndim == 3:
        raise TypeError('The input array is not a cube')
    if not cube.shape[0] == angle_list.shape[0]:
        raise TypeError('Input vector or parallactic angles has wrong length')
    if not psf_template.ndim==2:
        raise TypeError('Template PSF is not a frame')
>>>>>>> 28054222
    if transmission is not None:
        if not isinstance(transmission, tuple) or not len(transmission)==2:
            raise TypeError('transmission must be a tuple with 2 1d vectors')
    if isinstance(starphot, float) or isinstance(starphot, int):  pass
    else:
        if not starphot.shape[0] == cube.shape[0]:
            raise TypeError('Correction vector has bad size')
        cube = cube.copy()
        for i in range(cube.shape[0]):
            cube[i] = cube[i] / starphot[i]

    if verbose:
        start_time = time_ini()
        if isinstance(starphot, float) or isinstance(starphot, int):
            msg0 = 'ALGO : {}, FWHM = {}, # BRANCHES = {}, SIGMA = {},'
            msg0 += ' STARPHOT = {}'
            print(msg0.format(algo.func_name, fwhm, nbranch, sigma, starphot))
        else:
            msg0 = 'ALGO : {}, FWHM = {}, # BRANCHES = {}, SIGMA = {}'
            print(msg0.format(algo.func_name, fwhm, nbranch, sigma))
        print(sep)

    # throughput
    verbose_thru = False
    if verbose==2:  verbose_thru = True
    res_throug = throughput(cube, angle_list, psf_template, fwhm, pxscale,
                            nbranch=nbranch, theta=theta, inner_rad=inner_rad,
<<<<<<< HEAD
                            wedge=wedge, full_output=True, algo=algo,
                            verbose=verbose_thru, **algo_dict)
=======
                            wedge=wedge, fc_snr=fc_snr, full_output=True, algo=algo,
                            imlib=imlib, verbose=verbose_thru, **algo_dict)
>>>>>>> 28054222
    vector_radd = res_throug[2]
    if res_throug[0].shape[0]>1:  thruput_mean = np.mean(res_throug[0], axis=0)
    else:  thruput_mean = res_throug[0][0]
    cube_fc_all = res_throug[3]
    frame_fc_all = res_throug[4]
    frame_nofc = res_throug[5]
<<<<<<< HEAD
=======
    fc_map_all = res_throug[6]
>>>>>>> 28054222

    if verbose:
        print('Finished the throughput calculation')
        timing(start_time)

    if thruput_mean[-1]==0:
        thruput_mean = thruput_mean[:-1]
        vector_radd = vector_radd[:-1]

    # noise measured in the empty PP-frame with better sampling, every px
    # starting from 1*FWHM
    noise_samp, rad_samp = noise_per_annulus(frame_nofc, separation=1, fwhm=fwhm,
                                             init_rad=fwhm, wedge=wedge)
<<<<<<< HEAD
    cutin1 = np.where(rad_samp.astype(int)==vector_radd.astype(int).min())[0]
    noise_samp = noise_samp[int(cutin1):]
    rad_samp = rad_samp[int(cutin1):]
    cutin2 = np.where(rad_samp.astype(int)==vector_radd.astype(int).max())[0]
    noise_samp = noise_samp[:int(cutin2)+1]
    rad_samp = rad_samp[:int(cutin2)+1]
=======
    cutin1 = np.where(rad_samp.astype(int)==vector_radd.astype(int).min())[0][0]
    noise_samp = noise_samp[cutin1:]
    rad_samp = rad_samp[cutin1:]
    cutin2 = np.where(rad_samp.astype(int)==vector_radd.astype(int).max())[0][0]
    noise_samp = noise_samp[:cutin2+1]
    rad_samp = rad_samp[:cutin2+1]
>>>>>>> 28054222

    # interpolating the throughput vector, spline order 2
    f = InterpolatedUnivariateSpline(vector_radd, thruput_mean, k=2)
    thruput_interp = f(rad_samp)

    # interpolating the transmission vector, spline order 1
    if transmission is not None:
        trans = transmission[0]
        radvec_trans = transmission[1]
        f2 = InterpolatedUnivariateSpline(radvec_trans, trans, k=1)
        trans_interp = f2(rad_samp)
        thruput_interp *= trans_interp

<<<<<<< HEAD
    # smoothing the noise vector using a Savitzky-Golay filter
    win = int(noise_samp.shape[0]*0.1)
    if win%2==0.:  win += 1
    noise_samp_sm = savgol_filter(noise_samp, polyorder=2, mode='nearest',
                                  window_length=win)

    if debug:
        plt.rc("savefig", dpi=dpi)
        fig3 = plt.figure(figsize=(8,4))
=======
    if smooth:
        # smoothing the noise vector using a Savitzky-Golay filter
        win = min(noise_samp.shape[0]-2,int(2*fwhm))
        if win%2==0.:  win += 1
        noise_samp_sm = savgol_filter(noise_samp, polyorder=2, mode='nearest',
                                      window_length=win)
    else:
        noise_samp_sm = noise_samp

    if debug:
        plt.rc("savefig", dpi=dpi)
        plt.figure(figsize=figsize, dpi=dpi)
>>>>>>> 28054222
        plt.plot(vector_radd*pxscale, thruput_mean, '.', label='computed',
                 alpha=0.6)
        plt.plot(rad_samp*pxscale, thruput_interp, ',-', label='interpolated',
                 lw=2, alpha=0.5)
        plt.grid('on', which='both', alpha=0.2, linestyle='solid')
        plt.xlabel('Angular separation [arcsec]')
        plt.ylabel('Throughput')
        plt.legend(loc='best')
<<<<<<< HEAD
        plt.xlim(0, np.max(rad_samp[:-30]*pxscale))

        fig4 = plt.figure(figsize=(8,4))
=======
        plt.xlim(0, np.max(rad_samp*pxscale))

        plt.figure(figsize=figsize, dpi=dpi)
>>>>>>> 28054222
        plt.plot(rad_samp*pxscale, noise_samp, '.', label='computed', alpha=0.6)
        plt.plot(rad_samp*pxscale, noise_samp_sm, ',-', label='noise smoothed',
                 lw=2, alpha=0.5)
        plt.grid('on', alpha=0.2, linestyle='solid')
        plt.xlabel('Angular separation [arcsec]')
        plt.ylabel('Noise')
        plt.legend(loc='best')
        #plt.yscale('log')
<<<<<<< HEAD
        plt.xlim(0, np.max(rad_samp[:-30]*pxscale))
        fig3.savefig("/Users/alan/throughput_ang_sep.pdf")
        fig4.savefig("/Users/alan/noise_ang_sep.pdf")
=======
        plt.xlim(0, np.max(rad_samp*pxscale))
>>>>>>> 28054222

    # calculating the contrast
    if isinstance(starphot, float) or isinstance(starphot, int):
        cont_curve_samp = ((sigma * noise_samp_sm)/thruput_interp)/starphot
    else:
        cont_curve_samp = ((sigma * noise_samp_sm)/thruput_interp)
    cont_curve_samp[np.where(cont_curve_samp<0)] = 1
    cont_curve_samp[np.where(cont_curve_samp>1)] = 1

    # calculating the Student corrected contrast
    if student:
        n_res_els = np.floor(rad_samp/fwhm*2*np.pi)
        ss_corr = np.sqrt(1 + 1/(n_res_els-1))
        sigma_corr = stats.t.ppf(stats.norm.cdf(sigma), n_res_els)/ss_corr
        if isinstance(starphot, float) or isinstance(starphot, int):
            cont_curve_samp_corr = ((sigma_corr * noise_samp_sm)/thruput_interp)/starphot
        else:
            cont_curve_samp_corr = ((sigma_corr * noise_samp_sm)/thruput_interp)
        cont_curve_samp_corr[np.where(cont_curve_samp_corr<0)] = 1
        cont_curve_samp_corr[np.where(cont_curve_samp_corr>1)] = 1

    # plotting
    if plot or debug:
        if student:
            label = ['Sensitivity (Gaussian)',
                     'Sensitivity (Student-t correction)']
        else:  label = ['Sensitivity (Gaussian)']

        plt.rc("savefig", dpi=dpi)
        fig = plt.figure(figsize=figsize, dpi=dpi)
        ax1 = fig.add_subplot(111)
        con1, = ax1.plot(rad_samp*pxscale, cont_curve_samp, '-',
                         alpha=0.2, lw=2, color='green')
        con2, = ax1.plot(rad_samp*pxscale, cont_curve_samp, '.',
                         alpha=0.2, color='green')
        if student:
            con3, = ax1.plot(rad_samp*pxscale, cont_curve_samp_corr, '-',
                             alpha=0.4, lw=2, color='blue')
            con4, = ax1.plot(rad_samp*pxscale, cont_curve_samp_corr, '.',
                             alpha=0.4, color='blue')
            lege = [(con1, con2), (con3, con4)]
        else:
            lege = [(con1, con2)]
        plt.legend(lege, label, fancybox=True, fontsize='medium')
        plt.xlabel('Angular separation [arcsec]')
        plt.ylabel(str(sigma)+' sigma contrast')
        plt.grid('on', which='both', alpha=0.2, linestyle='solid')
        ax1.set_yscale('log')
        ax1.set_xlim(0, np.max(rad_samp[:-30]*pxscale))
        fig.savefig("/Users/alan/contrastcurve.pdf")

<<<<<<< HEAD
        if debug:
            fig2 = plt.figure(figsize=(8,4))
=======
        # Give a title to the contrast curve plot
        if object_name is not None and frame_size is not None:
            # Retrieve ncomp and pca_type info to use in title
            ncomp = algo_dict['ncomp']
            if algo_dict['cube_ref'] is None:
                pca_type = 'ADI'
            else:
                pca_type = 'RDI'
            plt.title(pca_type+' '+object_name+' '+str(ncomp)+'pc '+str(frame_size)+'+'+str(inner_rad),
                      fontsize = 14)

        # Option to fix the y-limit
        if len(fix_y_lim) == 2:
            min_y_lim = min(fix_y_lim[0], fix_y_lim[1])
            max_y_lim = max(fix_y_lim[0], fix_y_lim[1])
            ax1.set_ylim(min_y_lim, max_y_lim)

        # Optionally, save the figure to a path
        if save_plot is not None:
            fig.savefig(save_plot, dpi=100)
            
        if debug:
            fig2 = plt.figure(figsize=figsize, dpi=dpi)
>>>>>>> 28054222
            ax3 = fig2.add_subplot(111)
            cc_mags = -2.5*np.log10(cont_curve_samp)
            con4, = ax3.plot(rad_samp*pxscale, cc_mags, '-',
                             alpha=0.2, lw=2, color='green')
            con5, = ax3.plot(rad_samp*pxscale, cc_mags, '.', alpha=0.2,
                             color='green')
            if student:
                cc_mags_corr = -2.5*np.log10(cont_curve_samp_corr)
                con6, = ax3.plot(rad_samp*pxscale, cc_mags_corr, '-',
                                 alpha=0.4, lw=2, color='blue')
                con7, = ax3.plot(rad_samp*pxscale, cc_mags_corr, '.',
                                 alpha=0.4, color='blue')
                lege = [(con4, con5), (con6, con7)]
            else:
                lege = [(con4, con5)]
            plt.legend(lege, label, fancybox=True, fontsize='medium')
            plt.xlabel('Angular separation [arcsec]')
            plt.ylabel('Delta magnitude')
            plt.gca().invert_yaxis()
            plt.grid('on', which='both', alpha=0.2, linestyle='solid')
            ax3.set_xlim(0, np.max(rad_samp[:-30]*pxscale))
            ax4 = ax3.twiny()
            ax4.set_xlabel('Distance [pixels]')
            ax4.plot(rad_samp, cc_mags, '', alpha=0.)
<<<<<<< HEAD
            ax4.set_xlim(0, np.max(rad_samp[:-30]))
            fig2.savefig("/Users/alan/ang_sep_dmag.pdf")
=======
            ax4.set_xlim(0, np.max(rad_samp))
>>>>>>> 28054222

    datafr0 = DF(data=cont_curve_samp, columns=['sensitivity (Gauss)'])
    datafr2 = DF(data=thruput_interp, columns=['throughput'])
    datafr3 = DF(data=rad_samp, columns=['distance'])
    datafr4 = DF(data=noise_samp_sm, columns=['noise'])
    if student:
        datafr1 = DF(data=cont_curve_samp_corr, columns=['sensitivity (Student)'])
        datafr5 = DF(data=sigma_corr, columns=['sigma corr'])
        datafr = datafr0.join(datafr1).join(datafr2).join(datafr3).join(datafr4).join(datafr5)
    else:
<<<<<<< HEAD
        datafr = datafr0.join(datafr2).join(datafr3).join(datafr4)

    return datafr


def throughput(cube, angle_list, psf_template, fwhm, pxscale, algo, nbranch=1,
               theta=0, inner_rad=1, outer_rad=None,fc_rad_sep=3, wedge=(0,360),
               full_output=False, verbose=True, **algo_dict):
=======
        datafr = pd.DataFrame({'sensitivity (Gauss)': cont_curve_samp,
                               'throughput': thruput_interp,
                               'distance': rad_samp, 'noise': noise_samp_sm})

    if full_output:
        return (datafr, cube_fc_all, frame_fc_all, frame_nofc, fc_map_all)
    else: 
        return datafr


def throughput(cube, angle_list, psf_template, fwhm, pxscale, algo, nbranch=1,
               theta=0, inner_rad=1, fc_rad_sep=3, wedge=(0,360), fc_snr=10.0,
               full_output=False, imlib='opencv', verbose=True, **algo_dict):
>>>>>>> 28054222
    """ Measures the throughput for chosen algorithm and input dataset. The
    final throughput is the average of the same procedure measured in *nbranch*
    azimutally equidistant branches.

    Parameters
    ----------
    cube : array_like
        The input cube without fake companions.
    angle_list : array_like
        Vector with the parallactic angles.
    psf_template : array_like
        Frame with the psf template for the fake companion(s).
        PSF must be centered in array. Normalization is done internally.
    fwhm : float
        FWHM in pixels.
    pxscale : float
        Plate scale in arcsec/px.
    algo : callable or function
        The post-processing algorithm, e.g. vip.pca.pca. Third party Python
        algorithms can be plugged here. They must have the parameters: 'cube',
        'angle_list' and 'verbose'. Optionally a wrapper function can be used.
    nbranch : int optional
        Number of branches on which to inject fakes companions. Each branch
        is tested individually.
    theta : float, optional
        Angle in degrees for rotating the position of the first branch that by
        default is located at zero degrees. Theta counts counterclockwise from
        the positive x axis.
    inner_rad : int, optional
        Innermost radial distance to be considered in terms of FWHM.
    fc_rad_sep : int optional
<<<<<<< HEAD
        Radial separation between the injection companions (in each of the
        patterns) in FWHM. Must be large enough to avoid overlapping. With the
        maximum possible value, a single fake companion will be injected per
        cube and algorithm post-processing (which greately affects computation
=======
        Radial separation between the injected companions (in each of the
        patterns) in FWHM. Must be large enough to avoid overlapping. With the
        maximum possible value, a single fake companion will be injected per
        cube and algorithm post-processing (which greatly affects computation
>>>>>>> 28054222
        time).
    wedge : tuple of floats, optional
        Initial and Final angles for using a wedge. For example (-90,90) only
        considers the right side of an image.
    fc_snr: float optional
        Signal to noise ratio of injected fake companions
    full_output : {False, True}, bool optional
        If True returns intermediate arrays.
    imlib : {'opencv', 'ndimage-fourier', 'ndimage-interp'}, string optional
        Library or method used for image operations (shifts). Opencv is the
        default for being the fastest.
    verbose : {True, False}, bool optional
        If True prints out timing and information.
    **algo_dict
        Parameters of the post-processing algorithms must be passed here.

    Returns
    -------
    thruput_arr : array_like
        2d array whose rows are the annulus-wise throughput values for each
        branch.
    vector_radd : array_like
        1d array with the distances in FWHM (the positions of the annuli).

    If full_output is True then the function returns: thruput_arr, noise,
    vector_radd, cube_fc_all, frame_fc_all, frame_nofc and fc_map_all.

    noise : array_like
        1d array with the noise per annulus.
    cube_fc_all : array_like
        4d array, with the 3 different pattern cubes with the injected fake
        companions.
    frame_fc_all : array_like
        3d array with the 3 frames of the 3 (patterns) processed cubes with
        companions.
    frame_nofc : array_like
        2d array, PCA processed frame without companions.
    fc_map_all : array_like
        3d array with 3 frames containing the position of the companions in the
        3 patterns.

    """
    array = cube
    parangles = angle_list

<<<<<<< HEAD
    if not (array.ndim==3 or array.ndim==4): #Check more thourgouhly the input parameters
        raise TypeError('The input array is not a 3d or 4d cube')
    else:
        if array.ndim==3:
            if not array.shape[0] == parangles.shape[0]:
                raise TypeError('Input vector or parallactic angles has wrong length')
            if not psf_template.ndim==2:
                raise TypeError('Template PSF is not a frame, 2d array')
            if not fc_rad_sep>=3 or not fc_rad_sep<=int((array.shape[1]/2.)/fwhm)-1:
                msg = 'Too large separation between companions in the radial patterns. '
                msg += 'Should lie between 3 and {:}'
                raise ValueError(msg.format(int((array.shape[1]/2.)/fwhm)-1))

        elif array.ndim==4:
            if not array.shape[1] == parangles.shape[0]:
                raise TypeError('Input vector or parallactic angles has wrong length')
            if not psf_template.ndim==3:
                raise TypeError('Template PSF is not a frame, 3d array')
            if not algo_dict.has_key('scale_list'):
                raise ValueError('Vector of wavelength not found')
            else:
                if not algo_dict['scale_list'].shape[0] == array.shape[0]:
                    raise TypeError('Input vector or wavelength array has wrong length')
                if not fc_rad_sep>=3 or not fc_rad_sep<=int((array.shape[2]/2.)/fwhm)-1:
                    msg = 'Too large separation between companions in the radial patterns. '
                    msg += 'Should lie between 3 and {:}'
                    raise ValueError(msg.format(int((array.shape[2]/2.)/fwhm)-1))


        if not hasattr(algo, '__call__'):
            raise TypeError('Parameter *algo* must be a callable function')

        if not isinstance(inner_rad, int):
            raise TypeError('inner_rad must be an integer')
        angular_range = wedge[1]-wedge[0]
        if nbranch>1 and angular_range<360:
            msg = 'Only a single branch is allowed when working on a wedge'
            raise RuntimeError(msg)
=======
    if not array.ndim == 3:
        raise TypeError('The input array is not a cube')
    if not array.shape[0] == parangles.shape[0]:
        raise TypeError('Input vector or parallactic angles has wrong length')
    if not psf_template.ndim==2:
        raise TypeError('Template PSF is not a frame or 2d array')
    if not hasattr(algo, '__call__'):
        raise TypeError('Parameter *algo* must be a callable function')
    if not fc_rad_sep>=3 or not fc_rad_sep<=int((array.shape[1]/2.)/fwhm)-1:
        msg = 'Too large separation between companions in the radial patterns. '
        msg += 'Should lie between 3 and {:}'
        raise ValueError(msg.format(int((array.shape[1]/2.)/fwhm)-1))
    if not isinstance(inner_rad, int):
        raise TypeError('inner_rad must be an integer')
    angular_range = wedge[1]-wedge[0]
    if nbranch>1 and angular_range<360:
        msg = 'Only a single branch is allowed when working on a wedge'
        raise RuntimeError(msg)
>>>>>>> 28054222

    if verbose:  start_time = time_ini()
    #***************************************************************************
    # Compute noise in concentric annuli on the "empty frame"
    if 'cube' and 'angle_list' and 'verbose' in inspect.getargspec(algo).args:
        if 'fwhm' in inspect.getargspec(algo).args:
            frame_nofc = algo(cube=array, angle_list=parangles, fwhm=fwhm,
                              verbose=False, **algo_dict)
        else:
            frame_nofc = algo(array, angle_list=parangles, verbose=False,
                              **algo_dict)

    if verbose:
        msg1 = 'Cube without fake companions processed with {:}'
        print(msg1.format(algo.func_name))
        timing(start_time)

    noise, vector_radd = noise_per_annulus(frame_nofc, separation=fwhm,
                                           fwhm=fwhm, wedge=wedge)
    vector_radd = vector_radd[inner_rad-1:]
    noise = noise[inner_rad-1:]
    if outer_rad is None:
        outer_rad = vector_radd[-1]

    if verbose:
        print('Measured annulus-wise noise in resulting frame')
        timing(start_time)

<<<<<<< HEAD
    if cube.ndim==3:
        # We crop the PSF and check if PSF has been normalized (so that flux in
        # 1*FWHM aperture = 1) and fix if needed
        psf_template = psf_norm(psf_template, size=3*fwhm, fwhm=fwhm)

        #***************************************************************************
        # Initialize the fake companions
        angle_branch = angular_range/nbranch
        # signal-to-noise ratio of injected fake companions
        snr_level = 10.0 * np.ones_like(noise)

        thruput_arr = np.zeros((nbranch, noise.shape[0]))
        fc_map_all = np.zeros((nbranch*fc_rad_sep, array.shape[1], array.shape[2]))
        frame_fc_all = fc_map_all.copy()
        cube_fc_all = np.zeros((nbranch*fc_rad_sep, array.shape[0], array.shape[1],
                                array.shape[2]))
        cy, cx = frame_center(array[0])

        # each branch is computed separately
        for br in range(nbranch):
            # each pattern is computed separately. For each pattern the companions
            # are separated by "fc_rad_sep * fwhm"
            for irad in range(fc_rad_sep):
                radvec = vector_radd[irad::fc_rad_sep]
                cube_fc = array.copy()
                # filling map with small numbers
                fc_map = np.ones_like(array[0]) * 1e-6
                fcy = []; fcx = []
                for i in range(radvec.shape[0]):
                    flux = snr_level[irad+i*fc_rad_sep] * noise[irad+i*fc_rad_sep]
                    cube_fc = inject_fcs_cube(cube_fc, psf_template, parangles, flux,
                                              pxscale, rad_dists=[radvec[i]],
                                              theta=br*angle_branch + theta,
                                              verbose=False)
                    y = cy + radvec[i] * np.sin(np.deg2rad(br*angle_branch + theta))
                    x = cx + radvec[i] * np.cos(np.deg2rad(br*angle_branch + theta))
                    fc_map = inject_fc_frame(fc_map, psf_template, y, x, flux)
                    fcy.append(y); fcx.append(x)

                if verbose:
                    msg2 = 'Fake companions injected in branch {:} (pattern {:}/{:})'
                    print(msg2.format(br+1, irad+1, fc_rad_sep))
                    timing(start_time)

                #*******************************************************************
                if 'cube' and 'angle_list' and 'verbose' in inspect.getargspec(algo).args:
                    if 'fwhm' in inspect.getargspec(algo).args:
                        frame_fc = algo(cube=cube_fc, angle_list=parangles,
                                        fwhm=fwhm, verbose=False, **algo_dict)
                    else:
                        frame_fc = algo(cube=cube_fc, angle_list=parangles,
                                        verbose=False, **algo_dict)

                if verbose:
                    msg3 = 'Cube with fake companions processed with {:}'
                    msg3 += '\nMeasuring its annulus-wise throughput'
                    print(msg3.format(algo.func_name))
                    timing(start_time)

                #*******************************************************************
                injected_flux = aperture_flux(fc_map, fcy, fcx, fwhm, ap_factor=1,
                                              mean=False, verbose=False)
                recovered_flux = aperture_flux((frame_fc - frame_nofc), fcy, fcx,
                                               fwhm, ap_factor=1, mean=False,
                                               verbose=False)
                thruput = (recovered_flux)/injected_flux
                thruput[np.where(thruput<0)] = 0

                thruput_arr[br, irad::fc_rad_sep] = thruput
                fc_map_all[br*fc_rad_sep+irad, :, :] = fc_map
                frame_fc_all[br*fc_rad_sep+irad, :, :] = frame_fc
                cube_fc_all[br*fc_rad_sep+irad, :, :, :] = cube_fc

        if verbose:
            print('Finished measuring the throughput in {:} branches'.format(nbranch))
            timing(start_time)

    elif cube.ndim==4:
        # We crop the PSF and check if PSF has been normalized (so that flux in
        # 1*FWHM aperture = 1) and fix if needed
        for i in range(psf_template.shape[0]):
            psf_temp = psf_norm(psf_template[i], size=3*fwhm, fwhm=fwhm)
            if i==0:
                psf_crop = np.zeros((len(psf_template),psf_temp.shape[0],psf_temp.shape[1]))
            psf_crop[i] = psf_temp

        #***************************************************************************
        # Initialize the fake companions
        angle_branch = angular_range/nbranch
        # signal-to-noise ratio of injected fake companions
        snr_level = 10.0 * np.ones_like(noise)

        thruput_arr = np.zeros((nbranch, noise.shape[0]))
        fc_map_all = np.zeros((nbranch*fc_rad_sep, array.shape[0], array.shape[2], array.shape[3]))
        frame_fc_all = fc_map_all.copy()
        cube_fc_all = np.zeros((nbranch*fc_rad_sep, array.shape[0], array.shape[1],
                                array.shape[2],array.shape[3]))
        cy, cx = frame_center(array[0,0])

        # each branch is computed separately
        for br in range(nbranch):
            # each pattern is computed separately. For each pattern the companions
            # are separated by "fc_rad_sep * fwhm"
            #radius = vector_radd[irad::fc_rad_sep]

            for irad in range(fc_rad_sep):
                radvec = vector_radd[irad::fc_rad_sep]
                thetavec = range(int(theta),int(theta)+360,int(360/len(radvec)))
                cube_fc = array.copy()
                # filling map with small numbers
                fc_map = np.ones_like(array[:,0]) * 1e-6
                fcy = []; fcx = []
                for i in range(radvec.shape[0]):
                    flux = snr_level[irad+i*fc_rad_sep] * noise[irad+i*fc_rad_sep]
                    cube_fc = inject_fcs_cube(cube_fc, psf_crop, parangles, flux,
                                              pxscale, rad_dists=[radvec[i]],
                                              theta=thetavec[i],
                                              verbose=False)
                    y = cy + radvec[i] * np.sin(np.deg2rad(br*angle_branch + thetavec[i]))
                    x = cx + radvec[i] * np.cos(np.deg2rad(br*angle_branch + thetavec[i]))
                    fc_map = inject_fc_frame(fc_map, psf_crop, y, x, flux)
                    fcy.append(y); fcx.append(x)

                if verbose:
                    msg2 = 'Fake companions injected in branch {:} (pattern {:}/{:})'
                    print(msg2.format(br+1, irad+1, fc_rad_sep))
                    timing(start_time)

                #*******************************************************************
                if 'cube' and 'angle_list' and 'verbose' in inspect.getargspec(algo).args:
                    if 'fwhm' in inspect.getargspec(algo).args:
                        frame_fc = algo(cube=cube_fc, angle_list=parangles,
                                        fwhm=fwhm, verbose=False, **algo_dict)
                    else:
                        frame_fc = algo(cube=cube_fc, angle_list=parangles,
                                        verbose=False, **algo_dict)

                if verbose:
                    msg3 = 'Cube with fake companions processed with {:}'
                    msg3 += '\nMeasuring its annulus-wise throughput'
                    print(msg3.format(algo.func_name))
                    timing(start_time)

                #*******************************************************************

                injected_flux = [aperture_flux(fc_map[i], fcy, fcx, fwhm, ap_factor=1,
                                              mean=False, verbose=False) for i in range(array.shape[0])]
                injected_flux = np.median(injected_flux, axis=0)
                #injected_flux = numpy.average(injected_flux, axis=0)
                recovered_flux = aperture_flux((frame_fc - frame_nofc), fcy, fcx,
                                               fwhm, ap_factor=1, mean=False,
                                               verbose=False)
                thruput = (recovered_flux)/injected_flux
                thruput[np.where(thruput<0)] = 0

                thruput_arr[br, irad::fc_rad_sep] = thruput
                fc_map_all[br*fc_rad_sep+irad, :, :] = fc_map
                frame_fc_all[br*fc_rad_sep+irad, :, :] = frame_fc
                cube_fc_all[br*fc_rad_sep+irad, :, :, :, :] = cube_fc
        if verbose:
            print('Finished measuring the throughput in {:} branches'.format(nbranch))
            timing(start_time)
=======
    # We crop the PSF and check if PSF has been normalized (so that flux in
    # 1*FWHM aperture = 1) and fix if needed
    psf_template = psf_norm(psf_template, size=3*fwhm, fwhm=fwhm)

    #***************************************************************************
    # Initialize the fake companions
    angle_branch = angular_range / nbranch
    # signal-to-noise ratio of injected fake companions
    snr_level = fc_snr * np.ones_like(noise)
    
    thruput_arr = np.zeros((nbranch, noise.shape[0]))
    fc_map_all = np.zeros((nbranch*fc_rad_sep, array.shape[1], array.shape[2]))
    frame_fc_all = fc_map_all.copy()
    cube_fc_all = np.zeros((nbranch*fc_rad_sep, array.shape[0], array.shape[1],
                            array.shape[2]))
    cy, cx = frame_center(array[0])

    # each branch is computed separately
    for br in range(nbranch):
        # each pattern is computed separately. For each pattern the companions
        # are separated by "fc_rad_sep * fwhm", interleaving the injections
        for irad in range(fc_rad_sep):
            radvec = vector_radd[irad::fc_rad_sep]
            cube_fc = array.copy()
            # filling map with small numbers
            fc_map = np.ones_like(array[0]) * 1e-6
            fcy = []; fcx = []
            for i in range(radvec.shape[0]):
                flux = snr_level[irad+i*fc_rad_sep] * noise[irad+i*fc_rad_sep]
                cube_fc = inject_fcs_cube(cube_fc, psf_template, parangles, flux,
                                          pxscale, rad_dists=[radvec[i]],
                                          theta=br*angle_branch + theta, imlib=imlib,
                                          verbose=False)
                y = cy + radvec[i] * np.sin(np.deg2rad(br*angle_branch + theta))
                x = cx + radvec[i] * np.cos(np.deg2rad(br*angle_branch + theta))
                fc_map = inject_fc_frame(fc_map, psf_template, y, x, flux)
                fcy.append(y); fcx.append(x)

            if verbose:
                msg2 = 'Fake companions injected in branch {:} (pattern {:}/{:})'
                print(msg2.format(br+1, irad+1, fc_rad_sep))
                timing(start_time)

            #*******************************************************************
            if 'cube' and 'angle_list' and 'verbose' in inspect.getargspec(algo).args:
                if 'fwhm' in inspect.getargspec(algo).args:
                    frame_fc = algo(cube=cube_fc, angle_list=parangles,
                                    fwhm=fwhm, verbose=False, **algo_dict)
                else:
                    frame_fc = algo(cube=cube_fc, angle_list=parangles,
                                    verbose=False, **algo_dict)

            if verbose:
                msg3 = 'Cube with fake companions processed with {:}'
                msg3 += '\nMeasuring its annulus-wise throughput'
                print(msg3.format(algo.func_name))
                timing(start_time)

            #*******************************************************************
            injected_flux = aperture_flux(fc_map, fcy, fcx, fwhm, ap_factor=1,
                                          mean=False, verbose=False)
            recovered_flux = aperture_flux((frame_fc - frame_nofc), fcy, fcx,
                                           fwhm, ap_factor=1, mean=False,
                                           verbose=False)
            thruput = (recovered_flux)/injected_flux
            thruput[np.where(thruput<0)] = 0

            thruput_arr[br, irad::fc_rad_sep] = thruput
            fc_map_all[br*fc_rad_sep+irad, :, :] = fc_map
            frame_fc_all[br*fc_rad_sep+irad, :, :] = frame_fc
            cube_fc_all[br*fc_rad_sep+irad, :, :, :] = cube_fc

    if verbose:
        print('Finished measuring the throughput in {:} branches'.format(nbranch))
        timing(start_time)
>>>>>>> 28054222

    if full_output:
        return (thruput_arr, noise, vector_radd, cube_fc_all, frame_fc_all,
                frame_nofc, fc_map_all)
    else:
        return thruput_arr, vector_radd



def noise_per_annulus(array, separation, fwhm, init_rad=None, wedge=(0,360),
                      verbose=False, debug=False):
    """ Measures the noise as the standard deviation of apertures defined in
    each annulus with a given separation.

    Parameters
    ----------
    array : array_like
        Input frame.
    separation : float
        Separation in pixels of the centers of the annuli measured from the
        center of the frame.
    fwhm : float
        FWHM in pixels.
    init_rad : float
        Initial radial distance to be used. If None then the init_rad = FWHM.
    wedge : tuple of floats, optional
        Initial and Final angles for using a wedge. For example (-90,90) only
        considers the right side of an image. Be careful when using small
        wedges, this leads to computing a standard deviation of very small
        samples (<10 values).
    verbose : {False, True}, bool optional
        If True prints information.
    debug : {False, True}, bool optional
        If True plots the positioning of the apertures.

    Returns
    -------
    noise : array_like
        Vector with the noise value per annulus.
    vector_radd : array_like
        Vector with the radial distances values.

    """
    def find_coords(rad, sep, init_angle, fin_angle):
        angular_range = fin_angle-init_angle
        npoints = (np.deg2rad(angular_range)*rad)/sep   #(2*np.pi*rad)/sep
        ang_step = angular_range/npoints   #360/npoints
        x = []
        y = []
        for i in range(int(npoints)):
            newx = rad * np.cos(np.deg2rad(ang_step * i + init_angle))
            newy = rad * np.sin(np.deg2rad(ang_step * i + init_angle))
            x.append(newx)
            y.append(newy)
        return np.array(y), np.array(x)
    #___________________________________________________________________

    if not array.ndim==2:
        raise TypeError('Input array is not a frame or 2d array')
    if not isinstance(wedge, tuple):
        raise TypeError('Wedge must be a tuple with the initial and final angles')

    init_angle, fin_angle = wedge
    centery, centerx = frame_center(array)
    n_annuli = int(np.floor((centery)/separation))

    x = centerx
    y = centery
    noise = []
    vector_radd = []
    if verbose:  print('{} annuli'.format(n_annuli-1))

    if init_rad is None:  init_rad = fwhm

    if debug:
        _, ax = plt.subplots(figsize=(6,6))
        ax.imshow(array, origin='lower', interpolation='nearest',
                  alpha=0.5, cmap='gray')

    for i in range(n_annuli-1):
        y = centery + init_rad + separation*(i)
        rad = dist(centery, centerx, y, x)
        yy, xx = find_coords(rad, fwhm, init_angle, fin_angle)
        yy += centery
        xx += centerx

        apertures = photutils.CircularAperture((xx, yy), fwhm/2.)
        fluxes = photutils.aperture_photometry(array, apertures)
        fluxes = np.array(fluxes['aperture_sum'])

        noise_ann = np.std(fluxes)
        noise.append(noise_ann)
        vector_radd.append(rad)

        if debug:
            for i in range(xx.shape[0]):
                # Circle takes coordinates as (X,Y)
                aper = plt.Circle((xx[i], yy[i]), radius=fwhm/2., color='r',
                              fill=False, alpha=0.8)
                ax.add_patch(aper)
                cent = plt.Circle((xx[i], yy[i]), radius=0.8, color='r',
                              fill=True, alpha=0.5)
                ax.add_patch(cent)

        if verbose:
            print('Radius(px) = {:}, Noise = {:.3f} '.format(rad, noise_ann))

    return np.array(noise), np.array(vector_radd)



def aperture_flux(array, yc, xc, fwhm, ap_factor=1, mean=False, verbose=False):
    """ Returns the sum of pixel values in a circular aperture centered on the
    input coordinates. The radius of the aperture is set as (ap_factor*fwhm)/2.

    Parameters
    ----------
    array : array_like
        Input frame.
    yc, xc : list or 1d arrays
        List of y and x coordinates of sources.
    fwhm : float
        FWHM in pixels.
    ap_factor : int, optional
        Diameter of aperture in terms of the FWHM.

    Returns
    -------
    flux : list of floats
        List of fluxes.

    Note
    ----
    From Photutils documentation, the aperture photometry defines the aperture
    using one of 3 methods:

    'center': A pixel is considered to be entirely in or out of the aperture
              depending on whether its center is in or out of the aperture.
    'subpixel': A pixel is divided into subpixels and the center of each
                subpixel is tested (as above).
    'exact': (default) The exact overlap between the aperture and each pixel is
             calculated.

    """
    n_obj = len(yc)
    flux = np.zeros((n_obj))
    for i, (y, x) in enumerate(zip(yc, xc)):
        if mean:
            ind = circle(y, x,  (ap_factor*fwhm)/2.)
            values = array[ind]
            obj_flux = np.mean(values)
        else:
            aper = photutils.CircularAperture((x, y), (ap_factor*fwhm)/2.)
            obj_flux = photutils.aperture_photometry(array, aper, method='exact')
            obj_flux = np.array(obj_flux['aperture_sum'])
        flux[i] = obj_flux

        if verbose:
            print('Coordinates of object {:} : ({:},{:})'.format(i, y, x))
            print('Object Flux = {:.2f}'.format(flux[i]))

    return flux<|MERGE_RESOLUTION|>--- conflicted
+++ resolved
@@ -30,20 +30,14 @@
 
 def contrast_curve(cube, angle_list, psf_template, fwhm, pxscale, starphot,
                    algo, sigma=5, nbranch=1, theta=0, inner_rad=1, wedge=(0,360),
-<<<<<<< HEAD
-                   student=True, transmission=None, plot=True, dpi=100,
-                   debug=False, verbose=True, **algo_dict):
-    """ Computes the contrast curve for a given SIGMA (*sigma*) level. The contrast is calculated as sigma*noise/throughput. This implementation takes into account the small sample statistics correction proposed in Mawet et al. 2014.
-=======
                    fc_snr=10.0, student=True, transmission=None, smooth=True,
                    plot=True, dpi=100, imlib='opencv', debug=False, verbose=True, full_output=False,
-                   save_plot=None, object_name=None, frame_size=None, 
+                   save_plot=None, object_name=None, frame_size=None,
                    fix_y_lim=(), figsize=(8,4), **algo_dict):
     """ Computes the contrast curve for a given SIGMA (*sigma*) level. The
     contrast is calculated as sigma*noise/throughput. This implementation takes
     into account the small sample statistics correction proposed in Mawet et al.
     2014.
->>>>>>> 28054222
 
     Parameters
     ----------
@@ -87,12 +81,9 @@
         If not None, then the tuple contains a vector with the factors to be
         applied to the sensitivity and a vector of the radial distances [px]
         where it is sampled (in this order).
-<<<<<<< HEAD
-=======
     smooth : {True, False}, bool optional
         If True the radial noise curve is smoothed with a Savitzky-Golay filter
         of order 2.
->>>>>>> 28054222
     plot : {True, False}, bool optional
         Whether to plot the final contrast curve or not. True by default.
     dpi : int optional
@@ -106,10 +97,7 @@
         of contrast.
     verbose : {True, False, 0, 1, 2} optional
         If True or 1 the function prints to stdout intermediate info and timing,
-<<<<<<< HEAD
         if set to 2 more output will be shown.
-=======
-        if set to 2 more output will be shown. 
     full_output : {False, True}, bool optional
         If True returns intermediate arrays.
     save_plot: string
@@ -120,7 +108,6 @@
         Frame size used for generating the contrast curve, used in the plot title
     fix_y_lim: tuple
         If provided, the y axis limits will be fixed, for easier comparison between plots
->>>>>>> 28054222
     **algo_dict
         Any other valid parameter of the post-processing algorithms can be
         passed here.
@@ -131,7 +118,6 @@
         Dataframe containing the sensitivity (Gaussian and Student corrected if
         Student parameter is True), the interpolated throughput, the distance in
         pixels, the noise and the sigma corrected (if Student is True).
-<<<<<<< HEAD
     """
     if not (cube.ndim == 3 or cube.ndim == 4):
         raise TypeError('The input array is not a 3D or 4D cube')
@@ -139,30 +125,6 @@
         raise TypeError('Input vector or parallactic angles has wrong length')
     if not (psf_template.ndim==2 or psf_template.ndim==3):
         raise TypeError('Template PSF is not a 2D or 3D frame')
-=======
-
-    If full_output is True then the function returns: 
-        datafr, cube_fc_all, frame_fc_all, frame_nofc and fc_map_all.
-
-    cube_fc_all : array_like
-        4d array, with the 3 different pattern cubes with the injected fake
-        companions.
-    frame_fc_all : array_like
-        3d array with the 3 frames of the 3 (patterns) processed cubes with
-        companions.
-    frame_nofc : array_like
-        2d array, PCA processed frame without companions.
-    fc_map_all : array_like
-        3d array with 3 frames containing the position of the companions in the
-        3 patterns.
-    """
-    if not cube.ndim == 3:
-        raise TypeError('The input array is not a cube')
-    if not cube.shape[0] == angle_list.shape[0]:
-        raise TypeError('Input vector or parallactic angles has wrong length')
-    if not psf_template.ndim==2:
-        raise TypeError('Template PSF is not a frame')
->>>>>>> 28054222
     if transmission is not None:
         if not isinstance(transmission, tuple) or not len(transmission)==2:
             raise TypeError('transmission must be a tuple with 2 1d vectors')
@@ -190,23 +152,17 @@
     if verbose==2:  verbose_thru = True
     res_throug = throughput(cube, angle_list, psf_template, fwhm, pxscale,
                             nbranch=nbranch, theta=theta, inner_rad=inner_rad,
-<<<<<<< HEAD
-                            wedge=wedge, full_output=True, algo=algo,
-                            verbose=verbose_thru, **algo_dict)
-=======
+
                             wedge=wedge, fc_snr=fc_snr, full_output=True, algo=algo,
                             imlib=imlib, verbose=verbose_thru, **algo_dict)
->>>>>>> 28054222
+
     vector_radd = res_throug[2]
     if res_throug[0].shape[0]>1:  thruput_mean = np.mean(res_throug[0], axis=0)
     else:  thruput_mean = res_throug[0][0]
     cube_fc_all = res_throug[3]
     frame_fc_all = res_throug[4]
     frame_nofc = res_throug[5]
-<<<<<<< HEAD
-=======
     fc_map_all = res_throug[6]
->>>>>>> 28054222
 
     if verbose:
         print('Finished the throughput calculation')
@@ -220,21 +176,12 @@
     # starting from 1*FWHM
     noise_samp, rad_samp = noise_per_annulus(frame_nofc, separation=1, fwhm=fwhm,
                                              init_rad=fwhm, wedge=wedge)
-<<<<<<< HEAD
-    cutin1 = np.where(rad_samp.astype(int)==vector_radd.astype(int).min())[0]
-    noise_samp = noise_samp[int(cutin1):]
-    rad_samp = rad_samp[int(cutin1):]
-    cutin2 = np.where(rad_samp.astype(int)==vector_radd.astype(int).max())[0]
-    noise_samp = noise_samp[:int(cutin2)+1]
-    rad_samp = rad_samp[:int(cutin2)+1]
-=======
     cutin1 = np.where(rad_samp.astype(int)==vector_radd.astype(int).min())[0][0]
     noise_samp = noise_samp[cutin1:]
     rad_samp = rad_samp[cutin1:]
     cutin2 = np.where(rad_samp.astype(int)==vector_radd.astype(int).max())[0][0]
     noise_samp = noise_samp[:cutin2+1]
     rad_samp = rad_samp[:cutin2+1]
->>>>>>> 28054222
 
     # interpolating the throughput vector, spline order 2
     f = InterpolatedUnivariateSpline(vector_radd, thruput_mean, k=2)
@@ -248,17 +195,6 @@
         trans_interp = f2(rad_samp)
         thruput_interp *= trans_interp
 
-<<<<<<< HEAD
-    # smoothing the noise vector using a Savitzky-Golay filter
-    win = int(noise_samp.shape[0]*0.1)
-    if win%2==0.:  win += 1
-    noise_samp_sm = savgol_filter(noise_samp, polyorder=2, mode='nearest',
-                                  window_length=win)
-
-    if debug:
-        plt.rc("savefig", dpi=dpi)
-        fig3 = plt.figure(figsize=(8,4))
-=======
     if smooth:
         # smoothing the noise vector using a Savitzky-Golay filter
         win = min(noise_samp.shape[0]-2,int(2*fwhm))
@@ -271,7 +207,6 @@
     if debug:
         plt.rc("savefig", dpi=dpi)
         plt.figure(figsize=figsize, dpi=dpi)
->>>>>>> 28054222
         plt.plot(vector_radd*pxscale, thruput_mean, '.', label='computed',
                  alpha=0.6)
         plt.plot(rad_samp*pxscale, thruput_interp, ',-', label='interpolated',
@@ -280,15 +215,9 @@
         plt.xlabel('Angular separation [arcsec]')
         plt.ylabel('Throughput')
         plt.legend(loc='best')
-<<<<<<< HEAD
-        plt.xlim(0, np.max(rad_samp[:-30]*pxscale))
-
-        fig4 = plt.figure(figsize=(8,4))
-=======
         plt.xlim(0, np.max(rad_samp*pxscale))
 
         plt.figure(figsize=figsize, dpi=dpi)
->>>>>>> 28054222
         plt.plot(rad_samp*pxscale, noise_samp, '.', label='computed', alpha=0.6)
         plt.plot(rad_samp*pxscale, noise_samp_sm, ',-', label='noise smoothed',
                  lw=2, alpha=0.5)
@@ -297,13 +226,7 @@
         plt.ylabel('Noise')
         plt.legend(loc='best')
         #plt.yscale('log')
-<<<<<<< HEAD
-        plt.xlim(0, np.max(rad_samp[:-30]*pxscale))
-        fig3.savefig("/Users/alan/throughput_ang_sep.pdf")
-        fig4.savefig("/Users/alan/noise_ang_sep.pdf")
-=======
         plt.xlim(0, np.max(rad_samp*pxscale))
->>>>>>> 28054222
 
     # calculating the contrast
     if isinstance(starphot, float) or isinstance(starphot, int):
@@ -355,10 +278,6 @@
         ax1.set_xlim(0, np.max(rad_samp[:-30]*pxscale))
         fig.savefig("/Users/alan/contrastcurve.pdf")
 
-<<<<<<< HEAD
-        if debug:
-            fig2 = plt.figure(figsize=(8,4))
-=======
         # Give a title to the contrast curve plot
         if object_name is not None and frame_size is not None:
             # Retrieve ncomp and pca_type info to use in title
@@ -379,10 +298,9 @@
         # Optionally, save the figure to a path
         if save_plot is not None:
             fig.savefig(save_plot, dpi=100)
-            
+
         if debug:
             fig2 = plt.figure(figsize=figsize, dpi=dpi)
->>>>>>> 28054222
             ax3 = fig2.add_subplot(111)
             cc_mags = -2.5*np.log10(cont_curve_samp)
             con4, = ax3.plot(rad_samp*pxscale, cc_mags, '-',
@@ -407,12 +325,7 @@
             ax4 = ax3.twiny()
             ax4.set_xlabel('Distance [pixels]')
             ax4.plot(rad_samp, cc_mags, '', alpha=0.)
-<<<<<<< HEAD
-            ax4.set_xlim(0, np.max(rad_samp[:-30]))
-            fig2.savefig("/Users/alan/ang_sep_dmag.pdf")
-=======
             ax4.set_xlim(0, np.max(rad_samp))
->>>>>>> 28054222
 
     datafr0 = DF(data=cont_curve_samp, columns=['sensitivity (Gauss)'])
     datafr2 = DF(data=thruput_interp, columns=['throughput'])
@@ -423,30 +336,19 @@
         datafr5 = DF(data=sigma_corr, columns=['sigma corr'])
         datafr = datafr0.join(datafr1).join(datafr2).join(datafr3).join(datafr4).join(datafr5)
     else:
-<<<<<<< HEAD
-        datafr = datafr0.join(datafr2).join(datafr3).join(datafr4)
-
-    return datafr
-
-
-def throughput(cube, angle_list, psf_template, fwhm, pxscale, algo, nbranch=1,
-               theta=0, inner_rad=1, outer_rad=None,fc_rad_sep=3, wedge=(0,360),
-               full_output=False, verbose=True, **algo_dict):
-=======
         datafr = pd.DataFrame({'sensitivity (Gauss)': cont_curve_samp,
                                'throughput': thruput_interp,
                                'distance': rad_samp, 'noise': noise_samp_sm})
 
     if full_output:
         return (datafr, cube_fc_all, frame_fc_all, frame_nofc, fc_map_all)
-    else: 
+    else:
         return datafr
 
 
 def throughput(cube, angle_list, psf_template, fwhm, pxscale, algo, nbranch=1,
-               theta=0, inner_rad=1, fc_rad_sep=3, wedge=(0,360), fc_snr=10.0,
+               theta=0, inner_rad=1, outer_rad=None,fc_rad_sep=3, wedge=(0,360), fc_snr=10.0,
                full_output=False, imlib='opencv', verbose=True, **algo_dict):
->>>>>>> 28054222
     """ Measures the throughput for chosen algorithm and input dataset. The
     final throughput is the average of the same procedure measured in *nbranch*
     azimutally equidistant branches.
@@ -478,17 +380,10 @@
     inner_rad : int, optional
         Innermost radial distance to be considered in terms of FWHM.
     fc_rad_sep : int optional
-<<<<<<< HEAD
-        Radial separation between the injection companions (in each of the
-        patterns) in FWHM. Must be large enough to avoid overlapping. With the
-        maximum possible value, a single fake companion will be injected per
-        cube and algorithm post-processing (which greately affects computation
-=======
         Radial separation between the injected companions (in each of the
         patterns) in FWHM. Must be large enough to avoid overlapping. With the
         maximum possible value, a single fake companion will be injected per
         cube and algorithm post-processing (which greatly affects computation
->>>>>>> 28054222
         time).
     wedge : tuple of floats, optional
         Initial and Final angles for using a wedge. For example (-90,90) only
@@ -534,7 +429,6 @@
     array = cube
     parangles = angle_list
 
-<<<<<<< HEAD
     if not (array.ndim==3 or array.ndim==4): #Check more thourgouhly the input parameters
         raise TypeError('The input array is not a 3d or 4d cube')
     else:
@@ -573,26 +467,6 @@
         if nbranch>1 and angular_range<360:
             msg = 'Only a single branch is allowed when working on a wedge'
             raise RuntimeError(msg)
-=======
-    if not array.ndim == 3:
-        raise TypeError('The input array is not a cube')
-    if not array.shape[0] == parangles.shape[0]:
-        raise TypeError('Input vector or parallactic angles has wrong length')
-    if not psf_template.ndim==2:
-        raise TypeError('Template PSF is not a frame or 2d array')
-    if not hasattr(algo, '__call__'):
-        raise TypeError('Parameter *algo* must be a callable function')
-    if not fc_rad_sep>=3 or not fc_rad_sep<=int((array.shape[1]/2.)/fwhm)-1:
-        msg = 'Too large separation between companions in the radial patterns. '
-        msg += 'Should lie between 3 and {:}'
-        raise ValueError(msg.format(int((array.shape[1]/2.)/fwhm)-1))
-    if not isinstance(inner_rad, int):
-        raise TypeError('inner_rad must be an integer')
-    angular_range = wedge[1]-wedge[0]
-    if nbranch>1 and angular_range<360:
-        msg = 'Only a single branch is allowed when working on a wedge'
-        raise RuntimeError(msg)
->>>>>>> 28054222
 
     if verbose:  start_time = time_ini()
     #***************************************************************************
@@ -621,7 +495,6 @@
         print('Measured annulus-wise noise in resulting frame')
         timing(start_time)
 
-<<<<<<< HEAD
     if cube.ndim==3:
         # We crop the PSF and check if PSF has been normalized (so that flux in
         # 1*FWHM aperture = 1) and fix if needed
@@ -784,83 +657,6 @@
         if verbose:
             print('Finished measuring the throughput in {:} branches'.format(nbranch))
             timing(start_time)
-=======
-    # We crop the PSF and check if PSF has been normalized (so that flux in
-    # 1*FWHM aperture = 1) and fix if needed
-    psf_template = psf_norm(psf_template, size=3*fwhm, fwhm=fwhm)
-
-    #***************************************************************************
-    # Initialize the fake companions
-    angle_branch = angular_range / nbranch
-    # signal-to-noise ratio of injected fake companions
-    snr_level = fc_snr * np.ones_like(noise)
-    
-    thruput_arr = np.zeros((nbranch, noise.shape[0]))
-    fc_map_all = np.zeros((nbranch*fc_rad_sep, array.shape[1], array.shape[2]))
-    frame_fc_all = fc_map_all.copy()
-    cube_fc_all = np.zeros((nbranch*fc_rad_sep, array.shape[0], array.shape[1],
-                            array.shape[2]))
-    cy, cx = frame_center(array[0])
-
-    # each branch is computed separately
-    for br in range(nbranch):
-        # each pattern is computed separately. For each pattern the companions
-        # are separated by "fc_rad_sep * fwhm", interleaving the injections
-        for irad in range(fc_rad_sep):
-            radvec = vector_radd[irad::fc_rad_sep]
-            cube_fc = array.copy()
-            # filling map with small numbers
-            fc_map = np.ones_like(array[0]) * 1e-6
-            fcy = []; fcx = []
-            for i in range(radvec.shape[0]):
-                flux = snr_level[irad+i*fc_rad_sep] * noise[irad+i*fc_rad_sep]
-                cube_fc = inject_fcs_cube(cube_fc, psf_template, parangles, flux,
-                                          pxscale, rad_dists=[radvec[i]],
-                                          theta=br*angle_branch + theta, imlib=imlib,
-                                          verbose=False)
-                y = cy + radvec[i] * np.sin(np.deg2rad(br*angle_branch + theta))
-                x = cx + radvec[i] * np.cos(np.deg2rad(br*angle_branch + theta))
-                fc_map = inject_fc_frame(fc_map, psf_template, y, x, flux)
-                fcy.append(y); fcx.append(x)
-
-            if verbose:
-                msg2 = 'Fake companions injected in branch {:} (pattern {:}/{:})'
-                print(msg2.format(br+1, irad+1, fc_rad_sep))
-                timing(start_time)
-
-            #*******************************************************************
-            if 'cube' and 'angle_list' and 'verbose' in inspect.getargspec(algo).args:
-                if 'fwhm' in inspect.getargspec(algo).args:
-                    frame_fc = algo(cube=cube_fc, angle_list=parangles,
-                                    fwhm=fwhm, verbose=False, **algo_dict)
-                else:
-                    frame_fc = algo(cube=cube_fc, angle_list=parangles,
-                                    verbose=False, **algo_dict)
-
-            if verbose:
-                msg3 = 'Cube with fake companions processed with {:}'
-                msg3 += '\nMeasuring its annulus-wise throughput'
-                print(msg3.format(algo.func_name))
-                timing(start_time)
-
-            #*******************************************************************
-            injected_flux = aperture_flux(fc_map, fcy, fcx, fwhm, ap_factor=1,
-                                          mean=False, verbose=False)
-            recovered_flux = aperture_flux((frame_fc - frame_nofc), fcy, fcx,
-                                           fwhm, ap_factor=1, mean=False,
-                                           verbose=False)
-            thruput = (recovered_flux)/injected_flux
-            thruput[np.where(thruput<0)] = 0
-
-            thruput_arr[br, irad::fc_rad_sep] = thruput
-            fc_map_all[br*fc_rad_sep+irad, :, :] = fc_map
-            frame_fc_all[br*fc_rad_sep+irad, :, :] = frame_fc
-            cube_fc_all[br*fc_rad_sep+irad, :, :, :] = cube_fc
-
-    if verbose:
-        print('Finished measuring the throughput in {:} branches'.format(nbranch))
-        timing(start_time)
->>>>>>> 28054222
 
     if full_output:
         return (thruput_arr, noise, vector_radd, cube_fc_all, frame_fc_all,
