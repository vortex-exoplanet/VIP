--- conflicted
+++ resolved
@@ -28,12 +28,6 @@
                           imlib='skimage', interpolation='biquintic',
                           collapse='median', algo=pca_annulus, delta_rot=1,
                           algo_options={}, f_range=None, transmission=None,
-<<<<<<< HEAD
-                          mu_sigma=None, weights=None, plot=False, verbose=True,
-                          save=False, debug=False, full_output=False):
-    """ Determine a first guess for the flux of a companion at a given position
-    in the cube by doing a simple grid search evaluating the reduced chi2.
-=======
                           mu_sigma=(0, 1), weights=None, plot=False,
                           verbose=True, save=False, debug=False,
                           full_output=False):
@@ -41,7 +35,6 @@
     in the cube by doing a simple grid search evaluating the reduced chi2 using\
     the negative fake companion technique (i.e. the reduced chi2 is calculated\
     in the post-processed frame after subtraction of a negative fake companion).
->>>>>>> 1fac1f84
 
     Parameters
     ----------
@@ -100,7 +93,7 @@
         See the documentation of the ``vip_hci.preproc.frame_rotate`` function.
     interpolation : str, optional
         See the documentation of the ``vip_hci.preproc.frame_rotate`` function.
-    collapse : {'median', 'mean', 'sum', 'trimmean', None}, str or None, optional
+    collapse : {'median', 'mean', 'sum', 'trimmean', None}, str or None, opt
         Sets the way of collapsing the frames for producing a final image. If
         None then the cube of residuals is used when measuring the function of
         merit (instead of a single final frame).
@@ -179,12 +172,12 @@
                 params = tuple(params+fluxes)
             else:
                 raise TypeError("If cube is 4d, channel index must be provided")
-            chi2r.append(chisquare(params, cube, angs, psfn, fwhm, annulus_width,
-                                   aperture_radius, (r0, theta0), ncomp,
-                                   cube_ref, svd_mode, scaling, fmerit, collapse,
-                                   algo, delta_rot, imlib, interpolation,
-                                   algo_options, transmission, mu_sigma, weights,
-                                   debug))
+            chi2r.append(chisquare(params, cube, angs, psfn, fwhm,
+                                   annulus_width, aperture_radius, (r0, theta0),
+                                   ncomp, cube_ref, svd_mode, scaling, fmerit,
+                                   collapse, algo, delta_rot, imlib,
+                                   interpolation, algo_options, transmission,
+                                   mu_sigma, weights, debug))
             if chi2r[j] > chi2r[j-1]:
                 counter += 1
             if counter == 4:
@@ -248,14 +241,15 @@
         for i in range(cube.shape[0]):
             if verbose:
                 print('Processing spectral channel {}...'.format(i))
-            chi2r_tmp = _grid_search_f(r0, theta0, i, cube, angs, psfn,
-                                       fwhm, annulus_width, aperture_radius,
-                                       ncomp, cube_ref=cube_ref, svd_mode=svd_mode,
+            chi2r_tmp = _grid_search_f(r0, theta0, i, cube, angs, psfn, fwhm,
+                                       annulus_width, aperture_radius, ncomp,
+                                       cube_ref=cube_ref, svd_mode=svd_mode,
                                        scaling=scaling, fmerit=fmerit,
                                        imlib=imlib, interpolation=interpolation,
                                        collapse=collapse, algo=algo,
                                        delta_rot=delta_rot,
-                                       algo_options=algo_options, f_range=f_range,
+                                       algo_options=algo_options,
+                                       f_range=f_range,
                                        transmission=transmission,
                                        mu_sigma=mu_sigma, weights=weights,
                                        verbose=False, debug=False)
@@ -366,7 +360,7 @@
         See the documentation of the ``vip_hci.preproc.frame_rotate`` function.
     interpolation : str, optional
         See the documentation of the ``vip_hci.preproc.frame_rotate`` function.
-    collapse : {'median', 'mean', 'sum', 'trimmean', None}, str or None, optional
+    collapse : {'median', 'mean', 'sum', 'trimmean', None}, str or None, opt
         Sets the way of collapsing the frames for producing a final image. If
         None then the cube of residuals is used when measuring the function of
         merit (instead of a single final frame).
@@ -441,25 +435,14 @@
 
 def firstguess(cube, angs, psfn, ncomp, planets_xy_coord, fwhm=4,
                annulus_width=4, aperture_radius=1, cube_ref=None,
-<<<<<<< HEAD
                svd_mode='lapack', scaling=None, fmerit='sum', imlib='skimage',
                interpolation='biquintic', collapse='median', algo=pca_annulus,
                delta_rot=1, f_range=None, transmission=None, mu_sigma=True,
                wedge=None, weights=None, force_rPA=False, algo_options={},
                simplex=True, simplex_options=None, plot=False, verbose=True,
                save=False):
-    """ Determines a first guess for the position and the flux of a planet, as
-    explained in [WER17]_.
-=======
-               svd_mode='lapack', scaling=None, fmerit='sum', imlib='vip-fft',
-               interpolation='lanczos4', collapse='median', algo=pca_annulus,
-               delta_rot=1, p_ini=None, f_range=None, transmission=None,
-               mu_sigma=True, wedge=None, weights=None, force_rPA=False,
-               algo_options={}, simplex=True, simplex_options=None, plot=False,
-               verbose=True, save=False):
     """Determine a first guess for the position and the flux of a planet using\
     the negative fake companion techique, as explained in [WER17]_.
->>>>>>> 1fac1f84
 
     This first requires processing the cube without injecting any negative fake
     companion. Once planets or planet candidates are identified, their initial
@@ -731,15 +714,6 @@
 
         if verbose:
             centy, centx = frame_center(cube[0])
-<<<<<<< HEAD
-            posy = r_0 * np.sin(np.deg2rad(theta_0[index_planet])) + centy
-            posx = r_0 * np.cos(np.deg2rad(theta_0[index_planet])) + centx
-            msg6 = 'Planet {}: Optimization result: (r, '.format(index_planet)
-            if cube.ndim == 3:
-                msg6 += 'theta, f)=({:.3f}, '.format(r_0[index_planet])
-                msg6 += '{:.3f}, {:.3f})'.format(theta_0[index_planet],
-                                                 f_0[index_planet])
-=======
             posy = r_0 * np.sin(np.deg2rad(theta_0[i_planet])) + centy
             posx = r_0 * np.cos(np.deg2rad(theta_0[i_planet])) + centx
             msg6 = 'Planet {} simplex result: (r, theta, '.format(i_planet)
@@ -747,7 +721,6 @@
                 msg6 += 'f)=({:.3f}, {:.3f}, {:.3f})'.format(r_0[i_planet],
                                                              theta_0[i_planet],
                                                              f_0[i_planet])
->>>>>>> 1fac1f84
             else:
                 msg6b = '('
                 for z in range(cube.shape[0]):
